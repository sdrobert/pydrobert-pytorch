# Copyright 2021 Sean Robertson

# Licensed under the Apache License, Version 2.0 (the "License");
# you may not use this file except in compliance with the License.
# You may obtain a copy of the License at

#    http://www.apache.org/licenses/LICENSE-2.0

# Unless required by applicable law or agreed to in writing, software
# distributed under the License is distributed on an "AS IS" BASIS,
# WITHOUT WARRANTIES OR CONDITIONS OF ANY KIND, either express or implied.
# See the License for the specific language governing permissions and
# limitations under the License.

"""Common neural layers from the literature not included in pytorch.nn

Notes
-----
The loss functions :class:`HardOptimalCompletionDistillationLoss` and
:class:`MinimumErrorRateLoss` have been moved here from :mod:`pydrobert.torch.training`
"""

import abc
import math
from typing import NoReturn, Optional, Sequence, Tuple, Dict
from attr import astuple

import torch

from pydrobert.torch.util import (
    beam_search_advance,
    error_rate,
    optimal_completion,
    polyharmonic_spline,
    ctc_prefix_search_advance,
)

__all__ = [
    "BeamSearch",
    "ConcatSoftAttention",
    "CTCPrefixSearch",
    "DotProductSoftAttention",
    "GeneralizedDotProductSoftAttention",
    "GlobalSoftAttention",
    "HardOptimalCompletionDistillationLoss",
    "LookupLanguageModel",
    "MinimumErrorRateLoss",
    "MultiHeadedAttention",
    "SequentialLanguageModel",
    "SpecAugment",
]

# XXX(sdrobert): a quick note on style. pytorch doesn't tend to protect its
# read-only attributes using private members, so neither do we


class SequentialLanguageModel(torch.nn.Module, metaclass=abc.ABCMeta):
    r"""A language model whose sequence probability is built sequentially

    A language model provides the (log-)probability of a sequence of tokens. A
    sequential language model assumes that the probability distribution can be factored
    into a product of probabilities of the current token given the prior sequence, i.e.
    for token sequence :math:`\{w_s\}`

    .. math::

        P(w) = \prod_{s=1}^S P(w_s | w_{s - 1}, w_{s - 2}, \ldots w_1)

    This definition includes statistical language models, such as n-grams, where the
    probability of the current token is based only on a fixed-length history, as well as
    recurrent neural language models [mikolov2010]_.

    Subclasses are called with the following signature:

        lm(hist, in_prev=None, idx=None)

    `hist` is a long tensor of shape ``(S, N)`` consisting of prefixes up to length
    ``S``. ``hist[:, n]`` is the n-th prefix :math:`(w^{(n)}_0, w^{(n)}_1, \ldots,
    w^{(n)}_{S-1})`.

    If `idx` is not specified, it outputs a float tensor `log_probs` of shape ``(S + 1,
    N, vocab_size)`` where each ``log_probs[s, n, v]`` equals :math:`\log P(w^{(n)}_{s}
    = v | w^{(n)}_{s - 1}, \ldots)`. That is, each distribution over types conditioned
    on each prefix of tokens (``:0``, ``:1``, ``:2``, etc.) is returned.

    If `idx` is specified, it must be a long tensor of shape ``(0,)`` or ``(N,)``. The
    former is broadcast into the latter. The call returns a pair. The first element is
    `log_probs_idx` of shape ``(N, vocab_size)``, where ``log_probs[n, v]`` equals
    :math:`\log P(w^{(n)}_{idx[n]} = v | w^{(n)}_{idx[n]-1}, \ldots)`. That is, the
    distributions over the next type conditioned on token prefixes up to and excluding
    ``s = idx`` are returned. The second element, `in_next`, is discussed in relation to
    `in_prev` below.

    The `in_prev` argument is a dictionary of tensors which represents some additional
    input used in the computation. It may contain static input (e.g. a tensor of encoder
    output in neural machine translation) and/or dynamic input from prior calls to the
    LM (e.g. the previous hidden state in an RNN-based language model). `in_next`, the
    second element in the return pair, will be fed to the next forward call as the
    argument `in_prev` (assuming the new value for `idx` is `idx + 1`).

    Parameters
    ----------
    vocab_size : int
        The vocabulary size. Controls the size of the final output dimension,
        as well as what values of `hist` are considered in-vocabulary

    Notes
    -----
    This module has changed considerably since version 0.3.0. The primary changes are a)
    to replace the boolean switch `full` with `idx`; b) the inclusion of the `in_prev`
    argument for shared computations; c) the removal of `eos`, `sos`, and `oov`
    attributes; and d) replacing the more general signature of `hist`, ``(S, *)``, with
    ``(S, N)``. The former is strictly more powerful: the functionality of ``full=True``
    is replicated by setting ``idx=None`` and ``full=False`` by setting ``idx=-1``. The
    added functionality is intended to facilitate CTC decoding where prefixes stored in
    `hist` may be of different lengths. b) generalizes LMs by allowing additional input
    while also speeding up iterative computations. The removal of the `eos` and `sos`
    was due to a lack of generalizability. `oov` was removed because the user probably
    has to handle OOVs on her own when computing the loss.
    """

<<<<<<< HEAD
    def __init__(
        self, vocab_size: int, oov: Optional[int] = None,
    ):
=======
    def __init__(self, vocab_size: int):
>>>>>>> 0efd08a0
        super(SequentialLanguageModel, self).__init__()
        self.vocab_size = vocab_size
        if vocab_size < 1:
            raise ValueError("vocab_size must be positive")

    def update_input(
        self, in_prev: Dict[str, torch.Tensor], hist: torch.Tensor
    ) -> Dict[str, torch.Tensor]:
        """Update whatever is passed in as input to the language model

        This method is called in the :func:`forward` method before sequence generation
        begins. The return value should replace `in_prev` with whatever additional
        information is necessary before :func:`calc_idx_log_probs`, such as an initial
        hidden state. The implementation should be robust to repeated calls
        """
        return in_prev

    def extra_repr(self) -> str:
        s = "vocab_size={}".format(self.vocab_size)
        return s

    @abc.abstractmethod
    def calc_idx_log_probs(
        self, hist: torch.Tensor, in_prev: Dict[str, torch.Tensor], idx: torch.Tensor,
    ) -> Tuple[torch.Tensor, Dict[str, torch.Tensor]]:
        """Calculates log_prob_idx over types at prefix up to and excluding idx

        Subclasses implement this. Values in idx are guaranteed to be between ``[0,
        hist.size(0)]``. Return should be a pair of ``log_prob_idx, in_cur``. Note `idx`
        may be a scalar if all batch indices are the same.
        """
        raise NotImplementedError()

    def calc_full_log_probs(
        self, hist: torch.Tensor, in_prev: Dict[str, torch.Tensor]
    ) -> torch.Tensor:
        """Calculates log_prob over all prefixes and stacks them on the first dim

        Implemented in :class:`SequentialLanguageModel` as a simple loop. Subclasses
        may overload this function if the result can be calculated more quickly.
        """
        log_probs = []
        for idx in torch.arange(hist.size(0) + 1, device=hist.device):
            log_probs_idx, in_prev = self.calc_idx_log_probs(hist, in_prev, idx)
            log_probs.append(log_probs_idx)
        return torch.stack(log_probs, 0)

    def forward(
        self,
        hist: torch.Tensor,
        in_prev: Dict[str, torch.Tensor] = dict(),
        idx: Optional[torch.Tensor] = None,
    ) -> torch.Tensor:
        if hist.dim() != 2:
            raise RuntimeError("hist must be 2 dimensional")
        S, N = hist.shape
        if idx is not None:
            if idx.dim() == 1:
                if idx.size(0) == 1:
                    idx = idx.squeeze(0)
                elif idx.size(0) != N:
                    raise RuntimeError(
                        f"Expected dim 0 of idx to be of size {N}, got {idx.size(0)}"
                    )
            if ((idx < -S - 1) | (idx > S)).any():
                raise RuntimeError(f"All values in idx must be between ({-S - 1}, {S})")
            idx = (idx + S + 1) % (S + 1)
        in_prev = self.update_input(in_prev, hist)
        if idx is None:
            return self.calc_full_log_probs(hist, in_prev)
        else:
            return self.calc_idx_log_probs(hist, in_prev, idx)


class ExtractableSequentialLanguageModel(
    SequentialLanguageModel, metaclass=abc.ABCMeta
):
    """A SequentialLanguageModel whose in_prev values can be reordered on the batch idx

    :class:`SequentialLanguageModel` calls are on batched histories of paths `hist`. A
    :class:`SequentialLanguageModel` which is also a
    :class:`ExtractableSequentialLanguageModel` promises that, were we to rearrange
    and/or choose only some of those batch elements in `hist` to continue computations
    with, we can call the model's :func:`extract_by_src` method to rearrange/extract
    the relevant values in `in_prev` or `in_next` in the same way.
    """

    @abc.abstractmethod
    def extract_by_src(
        self, in_prev: Dict[str, torch.Tensor], src: torch.Tensor
    ) -> Dict[str, torch.Tensor]:
        """Replace values in in_prev with those indexed in src

        Assume the values in the path history `hist` of shape ``(S, N_old)`` have been
        transformed into `new_hist` of shape ``(S, N_new)`` according to the mapping
        ``new_hist[s, n] = hist[s, src[n]]``. This method should apply the same
        transformation to the contents of `in_prev` and return that dictionary.

        Parameters
        ----------
        in_prev : dict
            An input/output value for a step of the lm
        src : torch.Tensor
            A tensor of shape ``(N,)`` containing the indices of the old batch index
            (of possibly different size) to extract the new batch elements from.

        Returns
        -------
        new_in_prev : dict

        Examples
        --------
        If we have an LSTM-based model and ``in_prev = {'hidden_state' : h, 'cell_state'
        : c}`` for a hidden state tensor `h` and cell state tensor `c` both of shape
        ``(N_old, H)``, then the return value of this method would be computed as

        >>> return {
        ...     'hidden_state': in_prev['hidden_state'].gather(0, src),
        ...     'cell_state': in_prev['cell_state'].gather(0, src),
        ... }
        """
        raise NotImplementedError()


class MixableSequentialLanguageModel(
    ExtractableSequentialLanguageModel, metaclass=abc.ABCMeta
):
    """An ExtractableSequentialLanguageModel whose in_prev values can be mixed

    In addition to the functionality of :class:`ExtractableSequentialLanguageModel`, a
    :class:`MixableSequentialLanguageModel` can also account for transformations from
    pairs of histories `hist_a` and `hist_b` into one `new_hist` such that each path
    in the latter is either from `hist_a` or `hist_b`. :func:`mix_by_mask` accomplishes
    this for the dictionaries `in_prev` and `in_next`.
    """

    @abc.abstractmethod
    def mix_by_mask(
        self,
        in_prev_true: Dict[str, torch.Tensor],
        in_prev_false: Dict[str, torch.Tensor],
        mask: torch.Tensor,
    ) -> Dict[str, torch.Tensor]:
        """Populate a new in_prev by picking values from either of two others

        Assume we have three batched path history tensors `hist_true`, `hist_false`, and
        `hist_new` each of shape ``(S, N)``. We're also assuming that if the sequences
        in each are of different lengths, we've also padded them appropriately.
        ``hist_new[:, n] = hist_true[:, n]`` when ``mask[n] == True`` and ``hist_new[:,
        n] = hist_false[:, n]`` otherwise. This method should apply the same transformation
        between `in_prev_true` and `in_prev_false` to come up with `in_prev_new`.

        Parameters
        ----------
        in_prev_true : dict
            The input/output dictionary for the true branch of `mask`
        in_prev_false : dict
            The input/output dictionary for the false branch of `mask`
        mask : torch.Tensor
            A boolean tensor of shape ``(N,)``

        Returns
        -------
        in_prev_new : dict

        Examples
        --------
        Continuing with the LSTM example from
        :class:`ExtractableSequentialLanguageModel`, the hidden states and cell states
        of the LSTM should always be the same size regardless of the remaining history,
        making the implementation trivial:

        >>> return {
        ...     'hidden_state': torch.where(
        ...         mask.unsqueeze(1),
        ...         in_prev_true['hidden_state'],
        ...         in_prev_false['hidden_state']),
        ...     'cell_state': torch.where(
        ...         mask.unsqueeze(1),
        ...         in_prev_true['cell_state'],
        ...         in_prev_false['cell_state']),
        ... }
        """
        raise NotImplementedError()


class LookupLanguageModel(MixableSequentialLanguageModel):
    r"""Construct a backoff n-gram model from a fixed lookup table

    An instance of this model will search for a stored log-probability of the
    current token given a fixed-length history in a lookup table. If it can't
    find it, it backs off to a shorter length history and incurs a penalty:

    .. math::

        Pr(w_t|w_{t-1},\ldots,w_{t-(N-1)}) = \begin{cases}
            Entry(w_{t-(N-1)}, w_{t-(N-1)+1}, \ldots, w_t)
                & \text{if } Entry(w_{t-(N-1)}, \ldots) > 0 \\
            Backoff(w_{t-(N-1)}, \ldots, w_{t-1})
            Pr(w_t|w_{t-1},\ldots,w_{t-(N-1)+1}) & \text{else}
        \end{cases}

    Missing entries are assumed to have value 0 and missing backoff penalties are
    assumed to have value 1.

    Parameters
    ----------
    vocab_size : int
    sos : int or None, optional
        The start of sequence token. Any prefix with fewer tokens than the maximum order
        of n-grams minus 1 will be prepended up to that length with this token.
    prob_list : sequence or None, optional
        A list of dictionaries whose entry at index ``i`` corresponds to a
        table of ``i+1``-gram probabilities. Keys must all be ids, not strings.
        Unigram keys are just ids; for n > 1 keys are tuples of ids with the
        latest word last. Values in the dictionary of the highest order n-gram
        dictionaries (last in `prob_list`) are the log-probabilities of the
        keys. Lower order dictionaries' values are pairs of log-probability and
        log-backoff penalty. If `prob_list` is not specified, a unigram model
        with a uniform prior will be built

    Notes
    -----
    Initializing an instance from an `prob_list` is expensive. `prob_list` is converted
    to a trie (something like [heafield2011]_) so that it takes up less space in memory,
    which can take some time.

    Rather than re-initializing repeatedly, it is recommended you save and load this
    module's state dict. :func:`load_state_dict` as been overridden to support loading
    different table sizes, avoiding the need for an accurate `prob_list` on
    initialization:

    >>> # first time
    >>> lm = LookupLanguageModel(vocab_size, sos, prob_list)  # slow
    >>> state_dict = lm.state_dict()
    >>> # save state dict, quit, startup, then reload state dict
    >>> lm = LookupLanguageModel(vocab_size, sos)  # fast!
    >>> lm.load_state_dict(state_dict)

    See Also
    --------
    pydrobert.util.parse_arpa_lm
        How to read a pretrained table of n-gram probabilities into
        `prob_list`. The parameter `token2id` should be specified to ensure
        id-based keys.

    Warnings
    --------
    After 0.3.0, `sos` became no longer optional. `pad_sos_to_n` was removed as an
    argument (implicitly true now). `eos` and `oov` were also removed as part of updates
    to :obj:`SequentialLanguageModel`
    """

    # XXX(sdrobert): as discussed in [heafield2011], we could potentially speed
    # up computations by keeping track of prefix probs and storing them in
    # case of backoff. This makes sense in a serial case, when we can choose to
    # explore or not explore a path. In a massively parallel environment, I'm
    # not sure it's worth the effort...

    def __init__(
        self, vocab_size: int, sos: int, prob_list: Optional[Sequence[dict]] = None,
    ):
        super(LookupLanguageModel, self).__init__(vocab_size)
        self.sos = sos
        if sos < 0 or sos > vocab_size:
            # we want sos to refer to an index but it's oov, so we'll shift all
            # indices in hyp up by one and fill the occurrences of sos with 0
            self.shift = 1
        else:
            self.shift = 0
        if prob_list is None:
            logs = -torch.full(
                (self.shift + vocab_size,), vocab_size, dtype=torch.float
            ).log()
            ids = pointers = torch.tensor([], dtype=torch.uint8)
            self.max_ngram = 1
            self.max_ngram_nodes = self.shift + vocab_size
        else:
            self.max_ngram = len(prob_list)
            self.max_ngram_nodes = None  # changed by build_trie
            logs, ids, pointers = self._build_trie(prob_list)
        self.register_buffer("logs", logs)
        self.register_buffer("ids", ids)
        self.register_buffer("pointers", pointers)

    def extra_repr(self) -> str:
        s = super(LookupLanguageModel, self).extra_repr()
        s += ", max_ngram={}, sos={}".format(self.max_ngram, self.sos)
        return s

    def extract_by_src(
        self, in_prev: Dict[str, torch.Tensor], src: torch.Tensor
    ) -> Dict[str, torch.Tensor]:
        return in_prev

    def mix_by_mask(
        self,
        in_prev_true: Dict[str, torch.Tensor],
        in_prev_false: Dict[str, torch.Tensor],
        mask: torch.Tensor,
    ) -> Dict[str, torch.Tensor]:
        return in_prev_true

    def calc_idx_log_probs(
        self, hist: torch.Tensor, in_prev: Dict[str, torch.Tensor], idx: torch.Tensor,
    ) -> Tuple[torch.Tensor, Dict[str, torch.Tensor]]:
        # we produce two tries with the same node ids: one for logp and one for
        # logb. Let N be the maximal n-gram. The children of the root are
        # 1-grams, their children are 2-grams, etc. Thus, x-gram is synonymous
        # for level x of the trie. The logb trie does not have N-gram children
        # b/c there are no backoffs for the maximal n-gram.
        #
        # pointers is a flattened array of size X of pointers of internal
        # nodes. They are only populated when N > 1. pointers is arranged in
        # a breadth-first manner: levels = [
        #   1-grams + 1; 2-grams + 1; ...; (N - 1)-grams + 1]
        # pointers contain positive offsets from their current node to the
        # first index of its children. The immediately subsequent pointer is
        # the exclusive offset to the end of the range of children; if the
        # values of the pointer and subsequent pointer are equal, the node has
        # no children. The subsequent pointer is either the inclusive offset
        # of the start of a sibling's children, or a dummy pointer (the +1s
        # above) for the final child in a level.
        #
        # ids = [2-grams + 1; ...; N-grams], that is, remove the 1-grams
        # level from pointers and add the N-grams level. Thus, to convert from
        # a pointers index to an ids index, one need only subtract U
        # (vocab_size + shift + 1 % N). id values correspond to the last token
        # in a reverse n-gram produced by the path through the tree so far.
        #
        # logs = [
        #   1-grams + 1; 2-grams + 1; ...; N-grams;
        #   1-grams + 1; 2-grams + 1; ...; (N-1)-grams]. The first X values
        # are the log-probabilities. Letting G be the number of N-gram nodes,
        # the remaining X - G entries are the backoff probabilities
        B, V, N = hist.size(1), self.vocab_size, self.max_ngram
        M, G, X = B * V, self.max_ngram_nodes, len(self.pointers)
        U = V + self.shift + (1 % N)
        K, L = X + G - U, 2 * X + G
        device = hist.device
        assert len(self.ids) == K
        assert len(self.logs) == L
        if idx.numel() == 1:
            hist = hist[:idx]
            if idx >= N - 1:
                hist = hist[hist.size(0) - (N - 1) :]
            else:
                hist = torch.cat(
                    [hist.new_full((N - 1 - hist.size(0), B), self.sos), hist], 0
                )
        else:
            min_idx = idx.min().item()  # SequentialLanguageModel ensures min_idx >=0
            if min_idx < N - 1:
                hist = torch.cat(
                    [hist.new_full((N - 1 - min_idx, B), self.sos), hist], 0
                )
                idx = idx + N - 1 - min_idx
            idx = torch.arange(-N + 1, 0, 1, device=idx.device).unsqueeze(1) + idx
            hist = hist.gather(0, idx)
        assert hist.size(0) == N - 1
        if self.shift:
            hist = hist.masked_fill(hist.eq(self.sos), -self.shift)
            hist = hist + self.shift

        # add the possible extensions to the history
        cur_step = torch.arange(
            self.shift, V + self.shift, dtype=hist.dtype, device=device
        )
        cur_step = cur_step.view(1, 1, V).expand(1, B, V)
        hist = torch.cat([hist.unsqueeze(2).expand(N - 1, B, V), cur_step], 0)

        if N == 1:
            # we're a unigram model, or we've only got unigram history
            hist = hist[-1]  # (B, V)
            logs = self.logs[:G].unsqueeze(0).expand(B, G)
            return logs.gather(1, hist), None  # (B, V)

        # we're now definitely not a unigram model w/ non-empty history
        assert X and K
        hist = hist.view(-1, M)  # pretend M is batch; reshape at end
        out = torch.zeros(M, dtype=torch.float, device=device)
        running_mask = torch.ones_like(out, dtype=torch.uint8).eq(1)
        vrange = torch.arange(V, dtype=torch.int32, device=device)
        n = N
        while True:
            children = tokens = hist[0]
            if n == 1:
                # unigrams always exist. Add the log-probability and exit
                out = torch.where(running_mask, out + self.logs[tokens], out)
                break
            offsets = self.pointers[children].to(torch.int32)  # (M,)
            num_children = self.pointers[children + 1].to(torch.int32)
            # the +1 is because we've shifted over one, meaning the offset
            # pointing to the same location is one less
            num_children = num_children - offsets + 1  # (M,)
            parents = children
            first_children = parents + offsets.long()
            step_mask = running_mask
            for t in range(1, n):
                next_step = step_mask & num_children.ne(0)
                tokens = hist[t]
                S = num_children.max()
                all_children = (
                    first_children.unsqueeze(1) + vrange[:S].unsqueeze(0).long()
                )
                matches = self.ids[all_children.clamp(max=K + U - 1) - U].long()
                matches = matches == tokens.unsqueeze(1)
                matches = matches & (
                    vrange[:S].unsqueeze(0) < num_children.unsqueeze(1)
                )
                matches = matches & step_mask.unsqueeze(1)
                next_step = matches.any(1)
                if t == n - 1:
                    # we're last. Add probabilities
                    logs = torch.where(
                        matches,
                        self.logs[all_children],
                        torch.zeros_like(all_children, dtype=torch.float),
                    ).sum(
                        1
                    )  # (M,)
                    # the trie has dummy lower-order n-grams. If there's
                    # an (n+1) gram passing through it. We do not want to
                    # match these - we will back off further
                    finite = torch.isfinite(logs)
                    out = torch.where(finite, out + logs, out)
                    next_step = next_step & finite
                    running_mask = running_mask & next_step.eq(0)
                    new_backoff = step_mask & next_step.eq(0)
                    # add backoff for newly failed paths
                    out = torch.where(
                        new_backoff, out + self.logs[X + G + parents], out,
                    )
                else:
                    # we're not last. Update children
                    children = torch.where(
                        matches, all_children, torch.zeros_like(all_children),
                    ).sum(1)
                # this'll be invalid for the last step, so don't re-use!
                step_mask = next_step
                if t != n - 1:
                    offsets = self.pointers[children].to(torch.int32)
                    num_children = self.pointers[children + 1].to(torch.int32)
                    num_children = num_children - offsets + 1
                    parents = children
                    first_children = parents + offsets.long()
            hist = hist[1:]
            n -= 1
        return out.view(B, V), in_prev

    def load_state_dict(self, state_dict: dict, **kwargs) -> None:
        error_prefix = "Error(s) in loading state_dict for {}:\n".format(
            self.__class__.__name__
        )
        missing_keys = {"pointers", "ids", "logs"} - set(state_dict)
        if missing_keys:
            raise RuntimeError(
                'Missing key(s) in state_dict: "{}".'.format('", "'.join(missing_keys))
            )
        pointers = state_dict["pointers"]
        ids = state_dict["ids"]
        logs = state_dict["logs"]
        if len(ids) and len(pointers):
            # n > 1
            if len(pointers) < self.vocab_size + self.shift + 1:
                raise RuntimeError(
                    error_prefix + "Expected {} unigram probabilities, got {} "
                    "(vocab_size and sos must be correct!)".format(
                        self.vocab_size + self.shift, len(pointers) - 1
                    )
                )
            X, K, L = len(pointers), len(ids), len(logs)
            U = self.vocab_size + self.shift + 1
            self.max_ngram = 1
            self.max_ngram_nodes = last_ptr = U - 1
            error = RuntimeError(
                error_prefix + "buffer contains unexpected value (are you sure "
                "you've set vocab_size and sos correctly?)"
            )
            while last_ptr < len(pointers):
                offset = pointers[last_ptr].item()
                if offset <= 0:
                    raise error
                last_ptr += offset
                self.max_ngram_nodes = offset - 1
                self.max_ngram += 1
            # last_ptr should be X + G
            if (last_ptr != K + U) or (last_ptr != L - X):
                raise RuntimeError(error_prefix + "Unexpected buffer length")
        else:  # n == 1
            if len(pointers) != len(ids):
                raise RuntimeError(error_prefix + "Incompatible trie buffers")
            if len(logs) != self.vocab_size + self.shift:
                raise RuntimeError(
                    error_prefix + "Expected {} unigram probabilities, got {} "
                    "(vocab_size and sos must be correct!)"
                    "".format(self.vocab_size + self.shift, len(logs))
                )
            self.max_ngram_nodes = self.vocab_size + self.shift
            self.max_ngram = 1
        # resize
        self.pointers = torch.empty_like(pointers, device=self.pointers.device)
        self.ids = torch.empty_like(ids, device=self.ids.device)
        self.logs = torch.empty_like(logs, device=self.logs.device)
        return super(LookupLanguageModel, self).load_state_dict(state_dict, **kwargs)

    def _build_trie(self, prob_list):
        if not len(prob_list):
            raise ValueError("prob_list must contain at least unigrams")
        prob_list = [x.copy() for x in prob_list]
        total_entries, nan, inf = 0, float("nan"), float("inf")
        unigrams = set(range(self.vocab_size))
        if self.shift:
            unigrams.add(self.sos)
        for n in range(self.max_ngram - 1, -1, -1):
            dict_ = prob_list[n]
            is_last = n == self.max_ngram - 1
            if is_last and not dict_:
                raise ValueError("Final element in prob_list must not be empty")
            if is_last:
                dummy_value = -inf
            else:
                dummy_value = -inf, 0.0
            if not n:
                keys = set(dict_.keys())
                if keys - unigrams:
                    raise ValueError(
                        "Unexpected unigrams in prob_list: {} (are these "
                        "ids?)".format(keys - unigrams)
                    )
                dict_.update((key, dummy_value) for key in unigrams - keys)
            else:
                for seq in dict_:
                    if len(seq) != n + 1:
                        raise ValueError(
                            "Key {0} in {1}-gram is not a sequence of length "
                            "{1}".format(n + 1, seq)
                        )
                    if set(seq) - unigrams:
                        raise ValueError(
                            "Unexpected tokens in {}-gram in prob_list: {} ("
                            "are these ids?)"
                            "".format(n + 1, set(seq) - unigrams)
                        )
                    prefix = seq[:-1]
                    if len(prefix) == 1:
                        prefix = prefix[0]
                    if prefix not in prob_list[n - 1]:
                        prob_list[n - 1][prefix] = -inf, 0.0
            total_entries += len(dict_)
            if is_last:
                self.max_ngram_nodes = len(dict_)
        if self.shift:
            prob_list[0] = dict(
                (0, v) if k == self.sos else (k + 1, v)
                for (k, v) in list(prob_list[0].items())
            )
            for n in range(1, self.max_ngram):
                prob_list[n] = dict(
                    (tuple(t + 1 for t in k), v)
                    for (k, v) in list(prob_list[n].items())
                )
        N, G, V = self.max_ngram, self.max_ngram_nodes, self.vocab_size
        U, X = V + self.shift + (1 % N), total_entries - G + (N - 1)
        K, L = X + G - U, 2 * X + G
        if N > 1:
            # what's the maximum possible offset? It's the maximal possible
            # distance between a parent and child, or an n-gram and an
            # (n+1)-gram. Let the former have S nodes in the level, the latter
            # T nodes. Let a, b, and c correspond to offsets of distinct paths
            # through the trie and x be the dummy offset. The longest offset in
            # pointers is produced as a value of b like this:
            #
            #   abcccc...cxaaaa...bx
            #
            # i.e. there are a lot of branches of a in (n+1) but only one
            # parent, and there are a lot of branches of c in n but no
            # descendants. The hop from b to x is of size S - 1, and the hop
            # from x to the next b is of size T, so the worst potential hop is
            # S + T - 1
            max_potential_offset = max(
                len(prob_list[n]) + len(prob_list[n - 1]) - 1 for n in range(1, N)
            )
        else:
            max_potential_offset = 0  # no descendants
        for pointer_type in (torch.uint8, torch.int16, torch.int32, torch.int64):
            if torch.iinfo(pointer_type).max >= max_potential_offset:
                break
        if torch.iinfo(pointer_type).max < max_potential_offset:
            # should not happen
            raise ValueError("too many childen")
        for id_type in (torch.uint8, torch.int16, torch.int32, torch.int64):
            if torch.iinfo(id_type).max >= U:
                break
        if torch.iinfo(id_type).max < U:
            # should never happen in a practical situation
            raise ValueError("vocab too large")
        pointers = torch.zeros(X, dtype=pointer_type)
        ids = torch.zeros(K, dtype=id_type)
        logs = torch.zeros(L, dtype=torch.float)
        dict_ = prob_list.pop(0)
        unigram_values = [dict_[x] for x in range(U - 1 % N)]
        allocated = U - 1 % N
        if N == 1:
            logs.copy_(torch.tensor(unigram_values))
        else:
            logs[:allocated].copy_(torch.tensor([x[0] for x in unigram_values]))
            logs[X + G : X + G + allocated].copy_(
                torch.tensor([x[1] for x in unigram_values])
            )
        del unigram_values
        parents = dict(((x,), x) for x in range(U - 1))
        N -= 1
        while N:
            dict_ = prob_list.pop(0)
            start = allocated
            pointers[allocated] = len(dict_) + 1
            logs[allocated] = logs[X + G + allocated] = nan
            allocated += 1
            keys = sorted(dict_.keys())
            children = dict()
            for key in keys:
                value = dict_[key]
                children[key] = allocated
                ids[allocated - U] = key[-1]
                if N == 1:
                    logs[allocated] = value
                else:
                    logs[allocated] = value[0]
                    logs[allocated + X + G] = value[1]
                prefix = key[:-1]
                parent = parents[prefix]
                while parent >= 0 and not pointers[parent]:
                    pointers[parent] = allocated - parent
                    parent -= 1
                allocated += 1
            while not pointers[start - 1]:
                pointers[start - 1] = pointers[start] + 1
                start -= 1
            N -= 1
            parents = children
        assert allocated == L - X
        # see if we can shrink the pointer size
        if len(pointers):
            max_offset = pointers.max().item()
            for pointer_type in (torch.uint8, torch.int16, torch.int32, torch.int64):
                if torch.iinfo(pointer_type).max >= max_offset:
                    break
            pointers = pointers.to(pointer_type)
        return logs, ids, pointers


class BeamSearch(torch.nn.Module):
    """Perform beam search on the outputs of a SequentialLanguageModel

    Beam search is a heuristic algorithm that keeps track of `width` most promising
    paths in the beam by probability, distributed by the language model `lm`.

    This module has the following signature:

        search(y_prev, in_prev=dict())

    `y_prev` is long tensor of shape ``(S*, N[, old_width])``. In most cases, `y_prev`
    should be an empty tensor of shape ``(0, N[, 1])``, though it can be used start the
    search with different prefixes. `in_prev` is whatever input is initially passed into
    `lm`.

    A path continues to be extended until it is either pruned or emits an
    end-of-sequence (`eos`) symbol (if set). The search ends for a batch element when
    its highest probability path ends with an `eos` or all paths end with an `eos`
    (depending on the setting of `finish_all_paths`). The search ends for the entire
    batch either when the search for all batch elements have ended or `max_iters` steps
    has been reached, whichever comes first. It is therefore necessary to set at least
    one of `eos` or `max_iters`.

    The call returns a triple of tensors ``y, y_lens, y_log_probs``. ``y`` is a long
    tensor of shape ``(S, N, width)`` containing the `width` paths per batch element.
    `y_lens` is a long tensor of shape ``(N, width)`` of the lengths of the
    corresponding paths including the first instance of `eos`, if it exists. For batch
    element ``n`` and path ``k``, only the tokens in ``y[:y_lens[n, k], n, k]`` are
    valid.  `y_log_probs` is of shape ``(N, width)`` and contains the log probabilities
    of the paths.

    Parameters
    ----------
    lm : ExtractableSequentialLanguageModel
        The language model responsible for producing distributions over the next token
        type
    width : int
        The beam width
    eos : int or None, optional
        The end of sequence type. If set, must be in-vocabulary (according to
        ``lm.vocab_size``). Either `eos` or `max_iters` must be set.
    max_iters : int or None, optional
        The maximum number of tokens to generate in the paths before returning. Either
        `eos` or `max_iters` must be set.
    finish_all_paths : bool, optional
        Applicable only when `eos` is set. If :obj:`True`, waits for all paths in all
        batches' beams to emit an `eos` symbol before stopping. If :obj:`False`, only
        the highest probability path need end with an `eos` before stopping.

    Warnings
    --------
    Return values will always contain `width` prefixes, regardless of whether this is
    possible. The log probabilities of invalid prefixes will be set to
    :obj:`-float("inf")` and will populate the latter indices of the beam. Since this
    cannot be distinguished from a zero-probability path (``log 0 = -inf``), care must
    be taken by the user to avoid confusing them.

    As soon as a batch element reaches its completion condition the search is frozen for
    that batch element, even if the search continues for other batch elements. This is
    in order to produce consistent results across batch sizes.

    Notes
    -----
    While the core operations of beam search - extending existing paths and pruning the
    low scoring ones - are generally constant, the details will vary between
    implementations. This no-frills implementation is best considered a starting point.
    """

    __constants__ = ["width", "eos", "max_iters", "finish_all_paths"]

    width: int
    eos: Optional[int]
    max_iters: Optional[int]
    finish_all_paths: bool
    lm: ExtractableSequentialLanguageModel

    def __init__(
        self,
        lm: ExtractableSequentialLanguageModel,
        width: int,
        eos: Optional[int] = None,
        max_iters: Optional[int] = None,
        finish_all_paths: bool = False,
    ):
        super().__init__()
        if width < 1:
            raise ValueError("width must be positive")
        if eos is not None:
            if eos < -lm.vocab_size or eos > lm.vocab_size - 1:
                raise ValueError(
                    f"Expected eos to be in the range [{-lm.vocab_size}, "
                    f"{lm.vocab_size - 1}], got {eos}"
                )
            eos = (eos + lm.vocab_size) % lm.vocab_size
        if max_iters is not None and max_iters < 0:
            raise ValueError("max_iters must be non-negative")
        if eos is None and max_iters is None:
            raise ValueError("at least one of eos or max_iters must be set")
        self.lm = lm
        self.width = width
        self.eos = eos
        self.max_iters = max_iters
        self.finish_all_paths = finish_all_paths

    def reset_parameters(self) -> None:
        if hasattr(self.lm, "reset_parameters"):
            self.lm.reset_parameters()

    def update_log_probs_for_step(
        self,
        log_probs_prev: torch.Tensor,
        log_probs_t: torch.Tensor,
        y_prev: torch.Tensor,
        y_prev_lens: torch.Tensor,
        eos_mask: torch.Tensor,
    ) -> Tuple[torch.Tensor, torch.Tensor]:
        """Update log_probs_prev and log_probs_t for a step of the beam search

        Subclasses may overload this method to modify the log-probabilities of the paths
        in the beam as well as the log-probabilities of the tokens extending each path.

        Parameters
        ----------
        log_probs_prev : torch.Tensor
            Of shape ``(N, K)`` containing the log probabilities of paths up to the
            current step.
        log_probs_t : torch.Tensor
            Of shape ``(N, K, V)`` containing the log probabilities of extending each
            path with a token of a given type.
        y_prev : torch.Tensor
            Of shape ``(S, N, K)`` containing the paths in the beam up to the current
            step.
        y_prev_lens : torch.Tensor
            Of shape ``(N, K)`` containing the lengths of the paths up to the current
            step (including the first `eos`, if any). For batch element ``n`` and path
            ``k``, only the tokens in the range ``y_prev[:y_prev_lens[n, k]]`` are
            valid.
        eos_mask : torch.Tensor
            A boolean tensor of shape ``(N, K)`` which is true when a path has already
            ended. Will be all :obj:`False` when `eos` is unset or there is no history.

        Returns
        -------
        log_probs_prev_new, log_probs_t_new : torch.Tensor, torch.Tensor
            The modified versions of the associated arguments

        Notes
        -----
        Modifications mean that the results will no longer be interpreted as log
        probabilities, but scores.
        """
        return log_probs_prev, log_probs_t

    def _to_width(
        self,
        y_prev: torch.Tensor,
        log_probs_prev: torch.Tensor,
        y_prev_lens: torch.Tensor,
    ) -> Tuple[torch.Tensor, torch.Tensor, torch.Tensor]:
        S, N, prev_width = y_prev.shape
        if prev_width < self.width:
            # fill with invalid paths
            rem = self.width - prev_width
            log_probs_prev = torch.cat(
                [log_probs_prev, log_probs_prev.new_full((N, rem), -float("inf"))], 1
            )
            y_prev = torch.cat([y_prev, y_prev.new_zeros(S, N, rem)], 2)
            y_prev_lens = torch.cat([y_prev_lens, y_prev_lens.new_zeros(N, rem)], 1)
        elif prev_width > self.width:
            # get the highest probability prefixes of what we've got
            log_probs_prev, src = log_probs_prev.topk(self.width, 1)
            y_prev = y_prev.gather(2, src.unsqueeze(0).expand(S, N, self.width))
            y_prev_lens = y_prev_lens.gather(1, src)
        return y_prev, log_probs_prev, y_prev_lens

    def forward(
        self, y_prev: torch.Tensor, in_prev: Dict[str, torch.Tensor] = dict()
    ) -> Tuple[torch.Tensor, torch.Tensor, torch.Tensor]:
        if y_prev.dim() == 2:
            prev_width = 1
        elif y_prev.dim() == 3:
            if not y_prev.size(0):
                raise RuntimeError(
                    "Cannot start with empty prefix when y_prev is 3 dimensional"
                )
            prev_width = y_prev.size(2)
            if prev_width < 1:
                raise RuntimeError("dim 3 in y_prev must be positive")
            y_prev = y_prev.flatten(1)
        else:
            raise RuntimeError("y_prev must be 2 or 3 dimensional")

        device = y_prev.device
        S_prev, N = y_prev.size(0), y_prev.size(1) // prev_width
        in_prev = self.lm.update_input(in_prev, y_prev)
        y_prev = y_prev.view(S_prev, N, prev_width)

        if self.eos is not None and S_prev:
            y_prev_lens = (
                -((y_prev == self.eos).cumsum(0).clamp(max=1).sum(0) - 1).clamp(min=0)
                + S_prev
            )

            len_eq_mask = y_prev_lens.unsqueeze(1) == y_prev_lens.unsqueeze(2)  # NKK
            tok_ge_len_mask = (
                torch.arange(S_prev, device=device).view(S_prev, 1, 1) >= y_prev_lens
            )  # SNK
            eq_mask = (
                y_prev.unsqueeze(2) == y_prev.unsqueeze(3)
            ) | tok_ge_len_mask.unsqueeze(
                3
            )  # SNKK
            eq_mask = (
                eq_mask.all(0)
                & len_eq_mask
                & ~torch.eye(prev_width, dtype=torch.bool, device=device)
            )  # NKK
            if eq_mask.any():
                raise RuntimeError(
                    "y_prev was equivalent for the following (batch_idx, path_idx) "
                    f"paths: {torch.nonzero(eq_mask, as_tuple=True)}"
                )
        else:
            y_prev_lens = y_prev.new_full((N, prev_width), S_prev)
        log_probs_prev = torch.full(
            (N, prev_width), -math.log(prev_width), device=device
        )

        if self.max_iters is None:
            max_iters = 1024 * 1024 * 1024 * 1024
        else:
            max_iters = self.max_iters
        for t in range(S_prev, max_iters + S_prev):
            t = torch.tensor(t, device=device)

            if self.eos is not None or not S_prev:
                # determine which paths have already finished (and whether we should
                # stop)
                eos_mask = (
                    y_prev.permute(1, 2, 0)
                    .gather(2, (y_prev_lens - 1).clamp(min=0).unsqueeze(2))
                    .squeeze(2)
                    == self.eos
                ) & (y_prev_lens > 0)
                if self.finish_all_paths:
                    done_mask = eos_mask.all(1, keepdim=True)
                else:
                    done_mask = eos_mask[..., :1]
                if done_mask.all():
                    break
            else:
                eos_mask = torch.full((N, prev_width), False, device=device)
                done_mask = eos_mask[..., :1]

            # determine extension probabilities
            log_probs_t, in_next = self.lm(y_prev.flatten(1), in_prev, t)
            log_probs_t = log_probs_t.reshape(N, prev_width, self.lm.vocab_size)

            # update probabilities if the subclass so desires
            log_probs_prev, log_probs_t = self.update_log_probs_for_step(
                log_probs_prev, log_probs_t, y_prev, y_prev_lens, eos_mask
            )

            if self.eos is not None:
                # if a path has finished, we allocate the entire probability mass to the
                # eos token
                log_probs_t = log_probs_t.masked_fill(
                    eos_mask.unsqueeze(2), -float("inf")
                )
                eos_mask_ = eos_mask.unsqueeze(2).repeat(1, 1, self.lm.vocab_size)
                eos_mask_[..., : self.eos] = False
                eos_mask_[..., self.eos + 1 :] = False
                log_probs_t = log_probs_t.masked_fill(eos_mask_, 0.0)

            # extend + prune
            (y_next, y_next_lens, log_probs_next, next_src) = beam_search_advance(
                log_probs_t, self.width, log_probs_prev, y_prev, y_prev_lens
            )

            if self.eos is not None:
                # beam_search_advance always increments the length. Decrement for the
                # paths which had completed before the step
                y_next_lens = y_next_lens - eos_mask.gather(1, next_src).to(y_next_lens)
            else:
                y_next_lens = y_next_lens

            # update lm intermediate values
            next_src = (
                torch.arange(
                    0, prev_width * N, prev_width, device=next_src.device
                ).unsqueeze(1)
                + next_src
            )
            in_prev = self.lm.extract_by_src(in_next, next_src.flatten())

            if self.eos is not None and done_mask.any():
                y_prev, log_probs_prev, y_prev_lens = self._to_width(
                    y_prev, log_probs_prev, y_prev_lens
                )
                y_next[:-1] = torch.where(done_mask.unsqueeze(0), y_prev, y_next[:-1])
                log_probs_next = torch.where(done_mask, log_probs_prev, log_probs_next)
                y_next_lens = torch.where(done_mask, y_prev_lens, y_next_lens)

            y_prev = y_next
            y_prev_lens = y_next_lens
            log_probs_prev = log_probs_next
            prev_width = self.width

        y_prev, log_probs_prev, y_prev_lens = self._to_width(
            y_prev, log_probs_prev, y_prev_lens
        )

        return y_prev, y_prev_lens, log_probs_prev


class CTCPrefixSearch(torch.nn.Module):
    r"""Perform a CTC prefix search with optional shallow fusion

    A Connectionist Temporal Classification [graves2006]_ prefix search is similar to a
    beam search, but a fixed number of (reduced) prefixes are maintained in the beam
    rather than a fixed number of paths. Reduced paths contain no blank labels.

    This module is called with the following signature:

        search(logits, logit_lens=None, in_prev=dict())

    where `logits` is a tensor of shape ``(T, N, V + 1)`` s.t. ``logits[t, n]``
    represents the unnormalized log-probabilities over the extended vocabulary
    (including blanks) at step ``t`` of batch element ``n``. The blank type logits are
    assumed to be stored in the final index of the vocabulary: ``logits[..., V]``.
    `logit_lens` is an optional tensor of shape ``(N,)`` s.t., for a given batch index
    ``n``, only the values in the slice ``logits[:lens[n], n]`` are valid. If
    `logit_lens` is not specified then all sequences are assumed to be of length ``T``.

    The call returns a triple of tensors ``y, y_lens, y_probs``. ``y`` is a long tensor
    of shape ``(S, N, width)`` containing the `width` prefixes per batch element, ``S <=
    T``. `y_lens` is a long tensor of shape ``(N, width)`` of the lengths of the
    corresponding prefixes: for each batch element ``n`` and prefix ``k``, only the
    tokens ``y[:y_lens[n, k], n, k]`` are valid. `y_probs` is a tensor of shape ``(N,
    width)`` containing those prefix's etimated (not log) probabilities. Note that for
    all ``k``, ``y_lens[n, k] <= logit_lens[n]``. Prefixes are ordered in decreasing
    probability (``y_probs[n, k] >= y_probs[n, k + 1]``).

    Shallow fusion [gulcehre2015]_ is enabled by initializing this module with `lm`.
    Shallow fusion updates the probability of extending a prefix :math:`y_{1..t-1}` with
    a new token math:`v` (:math:`v` is not blank) with the following equation

    .. math::
        \log S(y_t=v|y_{1..t-1}) = \log P_{logits}(y_t=v) +
                                                \beta \log P_{lm}(y_t = v|y_{1..t-1})

    The resulting value :math:`log S(y_t=v)` is not technically a probability. If the
    LM needs an initial input, it can be passed with the optional argument `in_prev`.

    Parameters
    ----------
    width : int
        The number of prefixes to keep track of per step.
    beta : float, optional
        The mixing coefficient :math:`\beta` used when performing shallow fusion.
    lm : MixableLanguageModel or None, optional
        If set, the language model used in shallow fusion. Specifying `lm` will
        restrict the extended vocabulary size of `logits` to be one more than that
        of `lm`: ``lm.vocab_size == V``.

    Warnings
    --------
    The blank index, effectively ``V``, is different from the default index of
    :class:`torch.nn.CTCLoss`, ``0``. We chose this in order to avoid confusion between
    the index set of `logits` and the index set of `lm`: this way, the interpretation of
    the indices up to but excluding ``V`` in both refer to the same type/label.

    Return values will always contain `width` prefixes, regardless of whether this is
    possible. The probabilities of invalid prefixes will be set to :obj:`-float("inf")`
    and will populate the latter indices of the beam.

    Notes
    -----
    The CTC prefix search is often called a beam search in the literature. We stick with
    the name from [graves2006]_ as it is entirely possible to apply a normal beam search
    to CTC logits, only removing blank labels after the search. Doing so would be faster
    and may not lead to much decrease in performance if `logits` is sufficiently
    "peaky".
    """

    __constants__ = ["width", "beta"]

    width: int
    beta: float
    lm: Optional[MixableSequentialLanguageModel]

    def __init__(
        self,
        width: int,
        beta: float = 0.2,
        lm: Optional[MixableSequentialLanguageModel] = None,
    ):
        super().__init__()
        if width < 1:
            raise ValueError("width must be positive")
        self.width = width
        self.beta = beta
        if lm is None:
            self.add_module("lm", None)
        else:
            self.lm = lm

    def reset_parameters(self) -> None:
        if self.lm is not None and hasattr(self.lm, "reset_parameters"):
            self.lm.reset_parameters()

    def forward(
        self,
        logits: torch.Tensor,
        lens: Optional[torch.Tensor] = None,
        in_prev: Dict[str, torch.Tensor] = dict(),
    ) -> Tuple[torch.Tensor, torch.Tensor, torch.Tensor]:
        if logits.dim() != 3:
            raise RuntimeError("logits must be 3 dimensional")
        T, N, Vp1 = logits.shape
        V = Vp1 - 1
        if self.lm is not None and self.lm.vocab_size != V:
            raise RuntimeError(
                f"Expected dim 2 of logits to be {self.lm.vocab_size + 1}, got {Vp1}"
            )
        if lens is None:
            lens = torch.full((N,), T, device=logits.device)
            len_min = len_max = T
        elif lens.dim() != 1:
            raise RuntimeError("lens must be 1 dimensional")
        elif lens.size(0) != N:
            raise RuntimeError(f"expected dim 0 of lens to be {N}, got {lens.size(0)}")
        else:
            len_min, len_max = lens.min().item(), lens.max().item()

        probs = logits.softmax(2)
        blank_probs = probs[..., V]  # (T, N)
        nonext_probs = probs[..., :V]  # (T, N, V)
        nb_probs_prev, b_probs_prev = logits.new_zeros((N, 1)), logits.new_ones((N, 1))
        y_prev = torch.empty((0, N, 1), dtype=torch.long, device=logits.device)
        y_prev_lens = y_prev_last = torch.zeros(
            (N, 1), dtype=torch.long, device=logits.device
        )
        prev_is_prefix = torch.full((N, 1, 1), True, device=logits.device)
        if self.lm is not None:
            in_prev = self.lm.update_input(in_prev, y_prev)
        prev_width = 1
        for t in range(len_max):
            valid_mask = None if t < len_min else (t < lens).unsqueeze(1)  # (N, 1)
            nonext_probs_t, blank_probs_t = nonext_probs[t], blank_probs[t]
            if self.lm is None or not self.beta:
                ext_probs_t = nonext_probs_t.unsqueeze(1).expand(N, prev_width, V)
                in_next = dict()
            else:
                lm_log_probs_t, in_next = self.lm(
                    y_prev.flatten(1), in_prev, y_prev_lens.flatten()
                )
                lm_probs_t = (self.beta * lm_log_probs_t).exp().view(N, prev_width, V)
                # note we're no longer in log space, so it's a product
                ext_probs_t = lm_probs_t * nonext_probs_t.unsqueeze(1)
                del lm_log_probs_t, lm_probs_t
            (
                y_next,
                y_next_last,
                y_next_lens,
                (nb_probs_next, b_probs_next),
                next_is_prefix,
                next_src,
                next_is_nonext,
            ) = ctc_prefix_search_advance(
                (ext_probs_t, nonext_probs_t, blank_probs_t),
                self.width,
                (nb_probs_prev, b_probs_prev),
                y_prev,
                y_prev_last,
                y_prev_lens,
                prev_is_prefix,
            )

            if self.lm is not None and self.beta:
                next_src = (
                    torch.arange(
                        0, prev_width * N, prev_width, device=next_src.device
                    ).unsqueeze(1)
                    + next_src
                )
                in_prev = self.lm.extract_by_src(in_prev, next_src.flatten())
                in_next = self.lm.extract_by_src(in_next, next_src.flatten())
                in_prev = self.lm.mix_by_mask(
                    in_prev, in_next, next_is_nonext.flatten()
                )

            if valid_mask is None:
                y_prev_lens = y_next_lens
                nb_probs_prev, b_probs_prev = nb_probs_next, b_probs_next
            else:
                y_next[:-1] = torch.where(valid_mask.unsqueeze(0), y_next[:-1], y_prev)
                y_prev_lens = torch.where(valid_mask, y_next_lens, y_prev_lens)
                if prev_width < self.width:
                    assert prev_width == 1  # otherwise advance would've padded it
                    # add invalid path probs rather than broadcast the one good one
                    neg_inf = nb_probs_prev.new_full(
                        (N, self.width - prev_width), -float("inf")
                    )
                    nb_probs_prev = torch.cat([nb_probs_prev, neg_inf], 1)
                    b_probs_prev = torch.cat([b_probs_prev, neg_inf], 1)
                nb_probs_prev = torch.where(valid_mask, nb_probs_next, nb_probs_prev)
                b_probs_prev = torch.where(valid_mask, b_probs_next, b_probs_prev)
            y_prev = y_next
            # we can let y_next_last and next_is_prefix continue spinning after t passes
            # the length
            y_prev_last, prev_is_prefix = y_next_last, next_is_prefix
            prev_width = self.width

        probs_prev = nb_probs_prev + b_probs_prev

        if prev_width == 1 != self.width:
            # fill the shape, but only the first (empty path is valid)
            y_prev = y_prev.repeat(1, 1, self.width)
            y_prev_lens = y_prev_lens.repeat(1, self.width)
            probs_prev = torch.cat(
                [
                    probs_prev,
                    probs_prev.new_full((N, self.width - prev_width), -float("inf")),
                ],
                1,
            )
        # now we zero out the probabilities of duplicate paths which could've arisen
        return y_prev, y_prev_lens, probs_prev


class HardOptimalCompletionDistillationLoss(torch.nn.Module):
    r"""A categorical loss function over optimal next tokens

    Optimal Completion Distillation (OCD) [sabour2018]_ tries to minimize the train/test
    discrepancy in transcriptions by allowing seq2seq models to generate whatever
    sequences they want, then assigns a per-step loss according to whatever next token
    would set the model on a path that minimizes the edit distance in the future.

    In its "hard" version, the version used in the paper, the OCD loss function is
    simply a categorical cross-entropy loss of each hypothesis token's distribution
    versus those optimal next tokens, averaged over the number of optimal next tokens:

    .. math::

        loss(logits_t) = \frac{-\log Pr(s_t|logits_t)}{|S_t|}

    Where :math:`s_t \in S_t` are tokens from the set of optimal next tokens given
    :math:`hyp_{\leq t}` and `ref`. The loss is decoupled from an exact prefix of `ref`,
    meaning that `hyp` can be longer or shorter than `ref`.

    When called, this loss function has the signature::

        loss(logits, ref, hyp)

    `hyp` is a long tensor of shape ``(max_hyp_steps, batch_size)`` if `batch_first` is
    :obj:`False`, otherwise ``(batch_size, max_hyp_steps)`` that provides the hypothesis
    transcriptions. Likewise, `ref` of shape ``(max_ref_steps, batch_size)`` or
    ``(batch_size, max_ref_steps)`` providing reference transcriptions. `logits` is a
    4-dimensional tensor of shape ``(max_hyp_steps, batch_size, num_classes)`` if
    `batch_first` is :obj:`False`, ``(batch_size, max_hyp_steps, num_classes)``
    otherwise. A softmax over the step dimension defines the per-step distribution over
    class labels.

    Parameters
    ----------
    eos : int or None, optional
        A special token in `ref` and `hyp` whose first occurrence in each
        batch indicates the end of a transcript
    include_eos : bool, optional
        Whether to include the first instance of `eos` found in both `ref` and
        `hyp` as valid tokens to be computed as part of the distance. `eos`
        must be a valid class index if `include_eos` is :obj:`True`
    batch_first : bool, optional
        Whether the batch dimension comes first, or the step dimension
    ins_cost : float, optional
        The cost of an adding a superfluous token to a transcript in `hyp`
    del_cost : float, optional
        The cost of missing a token from `ref`
    sub_cost : float, optional
        The cost of swapping a token from `ref` with one from `hyp`
    weight : torch.Tensor or None, optional
        A float tensor of manual rescaling weight given to each class
    reduction : {'mean', 'none', 'sum'}, optional
        Specifies the reduction to be applied to the output. 'none': no
        reduction will be applied. 'sum': the output will be summed. 'mean':
        the output will be averaged.

    Attributes
    ----------
    eos : int
    include_eos, batch_first : bool
    ins_cost, del_cost, sub_cost : float
    reduction : {'mean', 'none', 'sum'}
    weight : torch.Tensor or None

    See Also
    --------
    pydrobert.torch.util.optimal_completion
        Used to determine the optimal next token set :math:`S`
    pydrobert.torch.util.random_walk_advance
        For producing a random `hyp` based on `logits` if the underlying
        model producing `logits` is auto-regressive. Also provides an example
        of sampling non-auto-regressive models
    """

    def __init__(
        self,
        eos: Optional[int] = None,
        include_eos: bool = True,
        batch_first: bool = False,
        ins_cost: float = 1.0,
        del_cost: float = 1.0,
        sub_cost: float = 1.0,
        weight: Optional[torch.Tensor] = None,
        reduction: str = "mean",
    ):
        super(HardOptimalCompletionDistillationLoss, self).__init__()
        self.eos = eos
        self.include_eos = include_eos
        self.batch_first = batch_first
        self.ins_cost = ins_cost
        self.del_cost = del_cost
        self.sub_cost = sub_cost
        self.reduction = reduction
        self._cross_ent = torch.nn.CrossEntropyLoss(weight=weight, reduction="none")

    @property
    def weight(self) -> Optional[torch.Tensor]:
        return self._cross_ent.weight

    @weight.setter
    def weight(self, value: Optional[torch.Tensor]):
        self._cross_ent.weight = value

    def check_input(self, logits: torch.Tensor, ref: torch.Tensor, hyp: torch.Tensor):
        """Check if input formatted correctly, otherwise RuntimeError"""
        if logits.dim() != 3:
            raise RuntimeError("logits must be 3 dimensional")
        if logits.shape[:-1] != hyp.shape:
            raise RuntimeError("first two dims of logits must match hyp shape")
        if (
            self.include_eos
            and self.eos is not None
            and ((self.eos < 0) or (self.eos >= logits.shape[-1]))
        ):
            raise RuntimeError(
                "if include_eos=True, eos ({}) must be a class idx".format(self.eos)
            )
        if self.reduction not in {"mean", "sum", "none"}:
            raise RuntimeError(
                '"{}" is not a valid value for reduction' "".format(self.reduction)
            )

    def forward(
        self,
        logits: torch.Tensor,
        ref: torch.Tensor,
        hyp: torch.Tensor,
        warn: bool = True,
    ) -> torch.Tensor:
        self.check_input(logits, ref, hyp)
        # the padding we use will never be exposed to the user, so we merely
        # ensure we're not trampling the eos
        padding = -2 if self.eos == -1 else -1
        self._cross_ent.ignore_index = padding
        optimals = optimal_completion(
            ref,
            hyp,
            eos=self.eos,
            include_eos=self.include_eos,
            batch_first=self.batch_first,
            ins_cost=self.ins_cost,
            del_cost=self.del_cost,
            sub_cost=self.sub_cost,
            padding=padding,
            exclude_last=True,
            warn=warn,
        )
        max_unique_next = optimals.shape[-1]
        logits = logits.unsqueeze(2).expand(-1, -1, max_unique_next, -1)
        logits = logits.contiguous()
        loss = self._cross_ent(
            logits.view(-1, logits.shape[-1]), optimals.flatten()
        ).view_as(optimals)
        padding_mask = optimals.eq(padding)
        no_padding_mask = padding_mask.eq(0)
        loss = loss.masked_fill(padding_mask, 0.0).sum(2)
        loss = torch.where(
            no_padding_mask.any(2), loss / no_padding_mask.float().sum(2), loss,
        )
        if self.reduction == "mean":
            loss = loss.mean()
        elif self.reduction == "sum":
            loss = loss.sum()
        return loss


class MinimumErrorRateLoss(torch.nn.Module):
    r"""Error rate expectation normalized over some number of transcripts

    Proposed in [prabhavalkar2018]_ though similar ideas had been explored
    previously. Given a subset of all possible token sequences and their
    associated probability mass over that population, this loss calculates the
    probability mass normalized over the subset, then calculates the
    expected error rate over that normalized distribution. That is, given some
    sequences :math:`s \in S \subseteq P`, the loss for a given reference
    transcription :math:`s^*` is

    .. math::

        \mathcal{L}(s, s^*) = \frac{Pr(s) ER(s, s^*)}{\sum_{s'} Pr(s')}

    This is an exact expectation over :math:`S` but not over :math:`P`. The
    larger the mass covered by :math:`S`, the closer the expectation is to the
    population - especially so for an n-best list (though it would be biased).

    This loss function has the following signature::

        loss(log_probs, ref, hyp)

    `log_probs` is a tensor of shape ``(batch_size, samples)`` providing the log joint
    probabilities of every path. `hyp` is a long tensor of shape ``(max_hyp_steps,
    batch_size, samples)`` if `batch_first` is :obj:`False` otherwise ``(batch_size,
    samples, max_hyp_steps)`` that provides the hypothesis transcriptions. `ref` is a 2-
    or 3-dimensional tensor. If 2D, it is of shape ``(max_ref_steps, batch_size)`` (or
    ``(batch_size, max_ref_steps)``). Alternatively, `ref` can be of shape
    ``(max_ref_steps, batch_size, samples)`` or ``(batch_size, samples,
    max_ref_steps)``.

    If `ref` is 2D, the loss is calculated as

    .. math::

        loss_{MER} = SoftMax(log\_probs)[ER(hyp_i, ref) - \mu_i]

    where :math:`\mu_i` is the average error rate along paths in the batch element
    :math:`i`. :math:`mu_i` can be removed by setting `sub_avg` to :obj:`False`. Note
    that each hypothesis is compared against the same reference as long as the batch
    element remains the same

    If `ref` is 3D, the loss is calculated as

    .. math::

        loss_{MER} = SoftMax(log\_probs)[ER(hyp_i, ref_i) - \mu_i]

    In this version, each hypothesis is compared against a unique reference

    Parameters
    ----------
    eos : int, optional
        A special token in `ref` and `hyp` whose first occurrence in each
        batch indicates the end of a transcript
    include_eos : bool, optional
        Whether to include the first instance of `eos` found in both `ref` and
        `hyp` as valid tokens to be computed as part of the distance.
    sub_avg : bool, optional
        Whether to subtract the average error rate from each pathwise error
        rate
    batch_first : bool, optional
        Whether batch/path dimensions come first, or the step dimension
    norm : bool, optional
        If :obj:`False`, will use edit distances instead of error rates
    ins_cost : float, optional
        The cost of an adding a superfluous token to a transcript in `hyp`
    del_cost : float, optional
        The cost of missing a token from `ref`
    sub_cost : float, optional
        The cost of swapping a token from `ref` with one from `hyp`
    reduction : {'mean', 'none', 'sum'}, optional
        Specifies the reduction to be applied to the output. 'none': no
        reduction will be applied. 'sum': the output will be summed. 'mean':
        the output will be averaged.

    Attributes
    ----------
    eos, ignore_index : int
    include_eos, sub_avg, batch_first, norm : bool
    ins_cost, del_cost, sub_cost : float
    reduction : {'mean', 'none', 'sum'}

    Notes
    -----

    A previous version of this module incorporated a Maximum Likelihood Estimate (MLE)
    into the loss as in [prabhavalkar2018]_, which required `logits` instead of
    `log_probs`. This was overly complicated, given the user can easily incorporate the
    additional loss term herself by using :class:`torch.nn.CrossEntropyLoss`. Take a
    look at the example below for how to recreate this

    Examples
    --------

    Assume here that `logits` is the output of some neural network, and that `hyp` has
    somehow been produced from that (e.g. a beam search or random walk). We combine this
    loss function with a cross-entropy/MLE term to sort-of recreate [prabhavalkar2018]_.

    >>> from pydrobert.torch.util import sequence_log_probs
    >>> steps, batch_size, num_classes, eos, padding = 30, 20, 10, 0, -1
    >>> samples, lmb = 10, .01
    >>> logits = torch.randn(
    ...     steps, samples, batch_size, num_classes, requires_grad=True)
    >>> hyp = torch.randint(num_classes, (steps, samples, batch_size))
    >>> ref_lens = torch.randint(1, steps + 1, (batch_size,))
    >>> ref_lens[0] = steps
    >>> ref = torch.nn.utils.rnn.pad_sequence(
    ...     [torch.randint(1, num_classes, (x,)) for x in ref_lens],
    ...     padding_value=padding,
    ... )
    >>> ref[ref_lens - 1, range(batch_size)] = eos
    >>> ref = ref.unsqueeze(1).repeat(1, samples, 1)
    >>> mer = MinimumErrorRateLoss(eos=eos)
    >>> mle = torch.nn.CrossEntropyLoss(ignore_index=padding)
    >>> log_probs = sequence_log_probs(logits, hyp, eos=eos)
    >>> l = mer(log_probs, ref, hyp)
    >>> l = l + lmb * mle(logits.view(-1, num_classes), ref.flatten())
    >>> l.backward()

    See Also
    --------
    pydrobert.torch.util.beam_search_advance
        For getting an n-best list into `hyp` and some `log_probs`.
    pydrobert.torch.util.random_walk_advance
        For getting a random sample into `hyp`
    pydrobert.torch.util.sequence_log_probs
        For converting token log probs (or logits) to sequence log probs
    """

    def __init__(
        self,
        eos: Optional[int] = None,
        include_eos: bool = True,
        sub_avg: bool = True,
        batch_first: bool = False,
        norm: bool = True,
        ins_cost: float = 1.0,
        del_cost: float = 1.0,
        sub_cost: float = 1.0,
        reduction: str = "mean",
    ):
        super(MinimumErrorRateLoss, self).__init__()
        self.eos = eos
        self.include_eos = include_eos
        self.sub_avg = sub_avg
        self.batch_first = batch_first
        self.norm = norm
        self.ins_cost = ins_cost
        self.del_cost = del_cost
        self.sub_cost = sub_cost
        self.reduction = reduction

    def check_input(
        self, log_probs: torch.Tensor, ref: torch.Tensor, hyp: torch.Tensor
    ):
        """Check if the input is formatted correctly, otherwise RuntimeError"""
        if log_probs.dim() != 2:
            raise RuntimeError("log_probs must be 2 dimensional")
        if hyp.dim() != 3:
            raise RuntimeError("hyp must be 3 dimensional")
        if ref.dim() not in {2, 3}:
            raise RuntimeError("ref must be 2 or 3 dimensional")
        if self.batch_first:
            if ref.dim() == 2:
                ref = ref.unsqueeze(1).expand(-1, hyp.shape[1], -1)
            if (ref.shape[:2] != hyp.shape[:2]) or (ref.shape[:2] != log_probs.shape):
                raise RuntimeError(
                    "ref and hyp batch_size and sample dimensions must match"
                )
            if ref.shape[1] < 2:
                raise RuntimeError(
                    "Batch must have at least two samples, got {}"
                    "".format(ref.shape[1])
                )
        else:
            if ref.dim() == 2:
                ref = ref.unsqueeze(-1).expand(-1, -1, hyp.shape[-1])
            if (ref.shape[1:] != hyp.shape[1:]) or (ref.shape[1:] != log_probs.shape):
                raise RuntimeError(
                    "ref and hyp batch_size and sample dimensions must match"
                )
            if ref.shape[2] < 2:
                raise RuntimeError(
                    "Batch must have at least two samples, got {}"
                    "".format(ref.shape[2])
                )
        if self.reduction not in {"mean", "sum", "none"}:
            raise RuntimeError(
                '"{}" is not a valid value for reduction' "".format(self.reduction)
            )

    def forward(
        self,
        log_probs: torch.Tensor,
        ref: torch.Tensor,
        hyp: torch.Tensor,
        warn: bool = True,
    ) -> torch.Tensor:
        self.check_input(log_probs, ref, hyp)
        if self.batch_first:
            batch_size, samples, max_hyp_steps = hyp.shape
            max_ref_steps = ref.shape[-1]
            if ref.dim() == 2:
                ref = ref.unsqueeze(1).repeat(1, samples, 1)
            ref = ref.view(-1, max_ref_steps)
            hyp = hyp.view(-1, max_hyp_steps)
        else:
            max_hyp_steps, batch_size, samples = hyp.shape
            max_ref_steps = ref.shape[0]
            if ref.dim() == 2:
                ref = ref.unsqueeze(-1).repeat(1, 1, samples)
            ref = ref.view(max_ref_steps, -1)
            hyp = hyp.view(max_hyp_steps, -1)
        er = error_rate(
            ref,
            hyp,
            eos=self.eos,
            include_eos=self.include_eos,
            norm=self.norm,
            batch_first=self.batch_first,
            ins_cost=self.ins_cost,
            del_cost=self.del_cost,
            sub_cost=self.sub_cost,
            warn=warn,
        ).view(batch_size, samples)
        if self.sub_avg:
            er = er - er.mean(1, keepdim=True)
        loss = er * torch.nn.functional.softmax(log_probs, 1)
        if self.reduction == "mean":
            loss = loss.mean()
        elif self.reduction == "sum":
            loss = loss.sum()
        return loss


class GlobalSoftAttention(torch.nn.Module, metaclass=abc.ABCMeta):
    r"""Parent class for soft attention mechanisms on an entire input sequence

    Global soft attention mechansims [bahdanau2015]_ are a way of getting rid
    of one variable-length sequence dimension ``T`` in an input `key` using a
    weighted sum of a tensor `value` that is informed by some other tensor,
    `query`. The weights are dictated by the function ``score(query, key)``.
    Usually, this is in the context of encoder-decoder architectures, which is
    explained here.

    Assume `query` is a tensor of shape ``(batch_size, query_size)``
    representing a single hidden state of a decoder RNN. Assume `key` is a
    tensor of shape ``(T, batch_size, key_size)`` representing the encoder
    output, ``dim == 0`` to specify that the variable-length dimension of `key`
    is the zero-th dimension, and ``value == key``. The output `out` will be a
    tensor of shape ``(batch_size, key_size)``. Letting :math:`t` index the
    `dim`-th dimension:

        .. math::

            out = \sum_t a_t value_t

    ``a`` is the attention vector. In our example, ``a`` will be of shape
    ``(T, batch_size)``. ``a`` is the result of a softmax over the `dim`-th
    dimension of another tensor ``e`` of shape ``(T, batch_size)`` with an
    optional `mask`

    .. math::

        a = softmax(e * mask - (1 - mask) \infty, dim)

    `mask` (if specified) is of shape ``(T, batch_size)`` and will set ``a`` to
    zero wherever the mask is zero. `mask` can be used to indicate padded
    values when `key` consists of variable-length sequences.

    ``e`` is the result of a score function over `key` and `query`

    .. math::

        e = score(query, key)

    ``score()`` is implemented by subclasses of :class:`GlobalSoftAttention`

    The signature when calling an instance this module is:

        attention(query, key, value[, mask])

    Parameters
    ----------
    query_size : int
        The length of the last dimension of the `query` argument
    key_size : int
        The length of the last dimension of the `key` argument
    dim : int, optional
        The sequence dimension of the `key` argument

    Attributes
    ----------
    query_size, key_size, dim : int

    Examples
    --------

    A simple auto-regressive decoder using soft attention on encoder outputs
    with "concat"-style attention

    >>> T, batch_size, encoded_size, hidden_size = 100, 5, 30, 124
    >>> num_classes, start, eos, max_decoder_steps = 20, -1, 0, 100
    >>> encoded_lens = torch.randint(1, T + 1, (batch_size,))
    >>> len_mask = torch.where(
    ...     torch.arange(T).unsqueeze(-1) < encoded_lens,
    ...     torch.tensor(1),
    ...     torch.tensor(0),
    ... )
    >>> encoded = torch.randn(T, batch_size, encoded_size)
    >>> rnn = torch.nn.RNNCell(encoded_size + 1, hidden_size)
    >>> ff = torch.nn.Linear(hidden_size, num_classes)
    >>> attention = ConcatSoftAttention(hidden_size, encoded_size)
    >>> h = torch.zeros((batch_size, hidden_size))
    >>> y = torch.full((1, batch_size), -1, dtype=torch.long)
    >>> for _ in range(max_decoder_steps):
    >>>     if y[-1].eq(eos).all():
    >>>         break
    >>>     context = attention(h, encoded, encoded, len_mask)
    >>>     cat = torch.cat([context, y[-1].unsqueeze(-1).float()], 1)
    >>>     h = rnn(cat)
    >>>     logit = ff(h)
    >>>     y_next = logit.argmax(-1).masked_fill(y[-1].eq(eos), eos)
    >>>     y = torch.cat([y, y_next.unsqueeze(0)], 0)

    See Also
    --------
    :ref:`Advanced Attention and Transformer Networks`
        :class:`GlobalSoftAttention` is compatible with a variety of inputs.
        This tutorial gives a toy transformer network to illustrate
        broadcasting semantics
    """

    def __init__(self, query_size: int, key_size: int, dim: int = 0):
        super(GlobalSoftAttention, self).__init__()
        self.query_size = query_size
        self.key_size = key_size
        self.dim = dim

    @abc.abstractmethod
    def score(self, query: torch.Tensor, key: torch.Tensor) -> torch.Tensor:
        """Calculate the score function over the entire input

        This is implemented by subclasses of :class:`GlobalSoftAttention`

        ``query.unsqueeze(self.dim)[..., 0]`` broadcasts with ``value[...,
        0]``. The final dimension of `query` is of length ``self.query_size``
        and the final dimension of `key` should be of length ``self.key_size``

        Parameters
        ----------
        query : torch.Tensor
        key : torch.Tensor

        Returns
        -------
        e : torch.Tensor
            Of the same shape as the above broadcasted tensor
        """
        raise NotImplementedError()

    def check_input(
        self,
        query: torch.Tensor,
        key: torch.Tensor,
        value: torch.Tensor,
        mask: Optional[torch.Tensor] = None,
    ) -> None:
        """Check if input is properly formatted, RuntimeError otherwise

        Warnings
        --------
        This method doesn't check that the tensors properly broadcast. If they
        don't, they will fail later on. It only ensures the proper sizes and
        that the final dimensions are appropriately sized where applicable

        See Also
        --------
        :ref:`Advanced Attention and Transformer Networks`
            For full broadcasting rules
        """
        key_dim = key.dim()
        if query.dim() != key_dim - 1:
            raise RuntimeError("query must have one fewer dimension than key")
        if key_dim != value.dim():
            raise RuntimeError("key must have same number of dimensions as value")
        if query.shape[-1] != self.query_size:
            raise RuntimeError("Last dimension of query must match query_size")
        if key.shape[-1] != self.key_size:
            raise RuntimeError("Last dimension of key must match key_size")
        if self.dim > key_dim - 2 or self.dim < -key_dim + 1:
            raise RuntimeError(
                "dim must be in the range [{}, {}]" "".format(-key_dim + 1, key_dim - 2)
            )
        if mask is not None and mask.dim() != key_dim - 1:
            raise RuntimeError("mask must have one fewer dimension than key")

    def forward(
        self,
        query: torch.Tensor,
        key: torch.Tensor,
        value: torch.Tensor,
        mask: Optional[torch.Tensor] = None,
    ) -> torch.Tensor:
        self.check_input(query, key, value, mask)
        e = self.score(query, key)
        if mask is not None:
            e = e.masked_fill(mask.eq(0), -float("inf"))
        a = torch.nn.functional.softmax(e, self.dim)
        c = (a.unsqueeze(-1) * value).sum(self.dim)
        return c

    def extra_repr(self) -> str:
        return "query_size={}, key_size={}, dim={}".format(
            self.query_size, self.key_size, self.dim
        )

    def reset_parameters(self):
        pass


class DotProductSoftAttention(GlobalSoftAttention):
    r"""Global soft attention with dot product score function

    From [luong2015]_, the score function for this attention mechanism is

    .. math::

        e = scale\_factor \sum_i query_i key_i

    Where :math:`i` indexes the last dimension of both the query and key

    Parameters
    ----------
    size : int
        Both the query and key size
    dim : int, optional
    scale_factor : float, optional
        A floating point to multiply the each :math:`e` with. Usually
        1, but if set to :math:`1 / size`, you'll get the scaled dot-product
        attention of [vaswani2017]_

    Attributes
    ----------
    query_size, key_size, dim : int
    scale_factor : float

    See Also
    --------
    GlobalSoftAttention
        For a description of how to call this module, how it works, etc.
    """

    def __init__(self, size: int, dim: int = 0, scale_factor: float = 1.0):
        super(DotProductSoftAttention, self).__init__(size, size, dim)
        self.scale_factor = scale_factor

    def score(self, query: torch.Tensor, key: torch.Tensor) -> torch.Tensor:
        query = query.unsqueeze(self.dim)
        return (query * key).sum(-1) * self.scale_factor

    def extra_repr(self) -> str:
        return "size={}, dim={}".format(self.query_size, self.dim)


class GeneralizedDotProductSoftAttention(GlobalSoftAttention):
    r"""Dot product soft attention with a learned matrix in between

    The "general" score function from [luong2015]_, the score function for this
    attention mechanism is

    .. math::

        e = \sum_q query_q \sum_k W_{qk} key_k

    For some learned matrix :math:`W`. :math:`q` indexes the last dimension of `query`
    and :math:`k` the last dimension of `key`

    Parameters
    ----------
    query_size : int
    key_size : int
    dim : int, optional
    bias : bool, optional
        Whether to add a bias term ``b``: :math:`W key + b`

    Attributes
    ----------
    query_size, key_size, dim : int
    W : torch.nn.Linear
        The matrix :math:`W`

    See Also
    --------
    GlobalSoftAttention
        For a description of how to call this module, how it works, etc.
    """

    def __init__(
        self, query_size: int, key_size: int, dim: int = 0, bias: bool = False
    ):
        super(GeneralizedDotProductSoftAttention, self).__init__(
            query_size, key_size, dim
        )
        self.W = torch.nn.Linear(key_size, query_size, bias=bias)

    def score(self, query: torch.Tensor, key: torch.Tensor) -> torch.Tensor:
        Wkey = self.W(key)
        query = query.unsqueeze(self.dim)
        return (query * Wkey).sum(-1)

    def reset_parameters(self) -> None:
        self.W.reset_parameters()


class ConcatSoftAttention(GlobalSoftAttention):
    r"""Attention where query and key are concatenated, then fed into an MLP

    Proposed in [luong2015]_, though quite similar to that proposed in [bahdanau2015]_,
    the score function for this layer is:

    .. math::

        e = \sum_i v_i \tanh(\sum_c W_{ic} [query, key]_c)

    For some learned matrix :math:`W` and vector :math:`v`, where :math:`[query, key]`
    indicates concatenation along the last axis. `query` and `key` will be expanded to
    fit their broadcast dimensions. :math:`W` has shape ``(inter_size, key_size)`` and
    :math:`v` has shape ``(hidden_size,)``

    Parameters
    ----------
    query_size : int
    key_size : int
    dim : int, optional
    bias : bool, optional
        Whether to add bias term ``b`` :math:`W [query, key] + b`
    hidden_size : int, optional

    Attributes
    ----------
    query_size, key_size, dim, hidden_size : int
    W : torch.nn.Linear
        The matrix :math:`W`
    v : torch.nn.Linear
        The vector :math:`v` as a single-row matrix

    See Also
    --------
    GlobalSoftAttention
        For a description of how to call this module, how it works, etc.
    """

    def __init__(
        self,
        query_size: int,
        key_size: int,
        dim: int = 0,
        bias: bool = False,
        hidden_size: int = 1000,
    ):
        super(ConcatSoftAttention, self).__init__(query_size, key_size, dim)
        self.hidden_size = hidden_size
        self.W = torch.nn.Linear(query_size + key_size, hidden_size, bias=bias)
        # there's no point in a bias for v. It'll just be absorbed by the
        # softmax later. You could add a bias after the tanh layer, though...
        self.v = torch.nn.Linear(hidden_size, 1, bias=False)

    def score(self, query: torch.Tensor, key: torch.Tensor) -> torch.Tensor:
        query = query.unsqueeze(self.dim)
        query_wo_last, key_wo_last = torch.broadcast_tensors(query[..., 0], key[..., 0])
        query, _ = torch.broadcast_tensors(query, query_wo_last.unsqueeze(-1))
        key, _ = torch.broadcast_tensors(key, key_wo_last.unsqueeze(-1))
        cat = torch.cat([query, key], -1)
        Wcat = self.W(cat)
        return self.v(Wcat).squeeze(-1)

    def reset_parameters(self) -> None:
        self.W.reset_parameters()
        self.v.reset_parameters()

    def extra_repr(self) -> str:
        s = super(ConcatSoftAttention, self).extra_repr()
        s += ", hidden_size={}".format(self.hidden_size)
        return s


class MultiHeadedAttention(GlobalSoftAttention):
    r"""Perform attention over a number of heads, concatenate, and project

    Multi-headed attention was proposed in [vaswani2017]_. It can be considered a
    wrapper around standard :class:`GlobalSoftAttention` that also performs
    :class:`GlobalSoftAttention`, but with more parameters. The idea is to replicate
    transformed versions of the `query`, `key`, and `value` `num_heads` times. Letting
    :math:`h` index the head:

    .. math::

        query_h = W^Q_h query \\
        key_h = W^K_h key \\
        value_h = W^V_h value

    If `query` is of shape ``(..., query_size)``, :math:`W^Q_h` is a learned matrix of
    shape ``(query_size, d_q)`` that acts on the final dimension of `query`. Likewise,
    :math:`W^K_h` is of shape ``(key_size, d_k)`` and :math:`W^V_h` is of shape
    ``(value_size, d_v)``. Note here that the last dimension of `value` must also be
    provided in `value_size`, unlike in other attention layers.

    Each head is then determined via a wrapped :class:`GlobalSoftAttention` instance,
    `single_head_attention`:

    .. math::

        head_h = single\_head\_attention(query_h, key_h, value_h, mask)

    Where `mask` is repeated over all :math:`h`.

    Since each :math:`head_h` has the same shape, they can be concatenated along the
    last dimension to get the tensor :math:`cat` of shape ``(..., d_v * num_heads)``,
    which is linearly transformed into the output

    .. math::

        out = W^C cat

    With a learnable matrix :math:`W^C` of shape ``(d_v * num_heads, out_size)``. `out`
    has a shape ``(..., out_size)``

    This module has the following signature when called

        attention(query, key, value[, mask])

    Parameters
    ----------
    query_size : int
        The size of the last dimension of the `query` being passed to this module (not
        the size of a head's query).
    key_size : int
        The size of the last dimension of the `key` being passed to this module (not the
        size of a head's key).
    value_size : int
        The size of the last dimension of the `value` being passed to this module (not
        the size of a head's value).
    num_heads : int
        The number of heads to spawn.
    single_head_attention : GlobalSoftAttention
        An instance of a subclass of :class:`GlobalSoftAttention` responsible for
        processing a head. `single_head_attention` attention will be used to derive the
        sequence dimension (``dim``) of `key` via ``single_head_attention.dim``, the
        size of a head's query ``d_k`` via ``single_head_attention.query_size``, and the
        size of a head's key via ``single_head_attention.key_size``
    out_size : int, optional
        The size of the last dimension of `out`. If unset, the default is to match
        `value_size`
    d_v : int, optional
        The size of the last dimension of a head's value. If unset, will default to
        ``max(1, value_size // num_heads)``
    bias_WQ : bool, optional
        Whether to add a bias term to :math:`W^Q`
    bias_WK : bool, optional
        Whether to add a bias term to :math:`W^K`
    bias_WV : bool, optional
        Whether to add a bias term to :math:`W^V`
    bias_WC : bool, optional
        Whether to add a bias term to :math:`W^C`

    Attributes
    ----------
    query_size, key_size, value_size, out_size, num_heads, dim : int
    d_q, d_k, d_v : int
    single_head_attention : GlobalSoftAttention
    WQ, WK, WV, WC : torch.nn.Linear
        Matrices :math:`W^Q`, :math:`W^K`, :math:`W^V`, and :math:`W^C`
    """

    def __init__(
        self,
        query_size: int,
        key_size: int,
        value_size: int,
        num_heads: int,
        single_head_attention: GlobalSoftAttention,
        out_size: Optional[int] = None,
        d_v: Optional[int] = None,
        bias_WQ: bool = False,
        bias_WK: bool = False,
        bias_WV: bool = False,
        bias_WC: bool = False,
    ):
        super(MultiHeadedAttention, self).__init__(
            query_size, key_size, dim=single_head_attention.dim
        )
        self.value_size = value_size
        self.out_size = value_size if out_size is None else out_size
        self.num_heads = num_heads
        self.single_head_attention = single_head_attention
        # we don't keep these in sync in case someone's using
        # single_head_attention
        self.d_q = single_head_attention.query_size
        self.d_k = single_head_attention.key_size
        self.d_v = max(1, value_size // num_heads) if d_v is None else d_v
        self.WQ = torch.nn.Linear(query_size, num_heads * self.d_q, bias=bias_WQ)
        self.WK = torch.nn.Linear(key_size, num_heads * self.d_k, bias=bias_WK)
        self.WV = torch.nn.Linear(value_size, num_heads * self.d_v, bias=bias_WV)
        self.WC = torch.nn.Linear(self.d_v * num_heads, self.out_size, bias=bias_WC)
        single_head_attention.reset_parameters()

    def check_input(
        self,
        query: torch.Tensor,
        key: torch.Tensor,
        value: torch.Tensor,
        mask: Optional[torch.Tensor] = None,
    ):
        """Check that input is formatted correctly, RuntimeError otherwise"""
        super(MultiHeadedAttention, self).check_input(query, key, value, mask)
        if value.shape[-1] != self.value_size:
            raise RuntimeError("Last dimension of value must match value_size")

    def score(self, query: torch.Tensor, key: torch.Tensor) -> NoReturn:
        raise NotImplementedError(
            "In MultiHeadedAttention, score() is handled by " "single_head_attention"
        )

    def forward(
        self,
        query: torch.Tensor,
        key: torch.Tensor,
        value: torch.Tensor,
        mask: Optional[torch.Tensor] = None,
    ) -> torch.Tensor:
        self.check_input(query, key, value, mask)
        query_shape = tuple(query.shape)
        key_shape = tuple(key.shape)
        value_shape = tuple(value.shape)
        key_dim = key.dim()
        dim = (self.dim + key_dim) % key_dim
        query_heads = self.WQ(query).view(
            *(query_shape[:-1] + (self.num_heads, self.d_q))
        )
        key_heads = self.WK(key).view(*(key_shape[:-1] + (self.num_heads, self.d_k)))
        value_heads = self.WV(value).view(
            *(value_shape[:-1] + (self.num_heads, self.d_v))
        )
        if mask is not None:
            mask = mask.unsqueeze(-2)
        old_dim = self.single_head_attention.dim
        try:
            self.single_head_attention.dim = dim
            cat = self.single_head_attention(query_heads, key_heads, value_heads, mask)
        finally:
            self.single_head_attention.dim = old_dim
        cat = cat.view(*(tuple(cat.shape[:-2]) + (self.num_heads * self.d_v,)))
        return self.WC(cat)

    def reset_parameters(self) -> None:
        self.WQ.reset_parameters()
        self.WK.reset_parameters()
        self.WV.reset_parameters()
        self.WC.reset_parameters()
        self.single_head_attention.reset_parameters()

    def extra_repr(self) -> str:
        s = super(MultiHeadedAttention, self).extra_repr()
        # rest of info in single_head_attention submodule
        s += ", value_size={}, out_size={}, num_heads={}".format(
            self.value_size, self.out_size, self.num_heads
        )
        return s


class SpecAugment(torch.nn.Module):
    r"""Perform warping/masking of time/frequency dimensions of filter bank features

    SpecAugment [park2019]_ (and later [park2020]_) is a series of data transformations
    for training data augmentation of time-frequency features such as Mel-scaled
    triangular filter bank coefficients.

    An instance `spec_augment` of `SpecAugment` is called as

        new_feats = spec_augment(feats[, lengths])

    `feats` is a float tensor of shape ``(N, T, F)`` where ``N`` is the batch dimension,
    ``T`` is the time (frames) dimension, and ``F`` is the frequency (coefficients per
    frame) dimension. `lengths` is an optional long tensor of shape ``(N,)`` specifying
    the actual number of frames before right-padding per batch element. That is,
    for batch index ``n``, only ``feats[n, :lengths[n]]`` are valid. `new_feats` is
    of the same size as `feats` with some or all of the following operations performed
    in order independently per batch index:

    1. Choose a random frame along the time dimension. Warp `feats` such that ``feats[n,
       0]`` and feats[n, lengths[n] - 1]`` are fixed, but that random frame gets mapped
       to a random new location a few frames to the left or right.
    2. Do the same for the frequency dimension.
    3. Mask out (zero) one or more random-width ranges of frames in a random location
       along the time dimension.
    4. Do the same for the frequency dimension.

    The original SpecAugment implementation only performs steps 1, 3, and 4; step 2 is a
    trivial extension.

    Default parameter values are from [park2020]_.

    The `spec_augment` instance must be in training mode in order to apply any
    transformations; `spec_augment` always returns `feats` as-is in evaluation mode.

    Parameters
    ----------
    max_time_warp : float, optional
        A non-negative float specifying the maximum number of frames the chosen
        random frame can be shifted left or right by in step 1. Setting to :obj:`0`
        disables step 1.
    max_freq_warp : float, optional
        A non-negative float specifying the maximum number of coefficients the chosen
        random frequency coefficient index will be shifted up or down by in step 2.
        Setting to :obj:`0` disables step 2.
    max_time_mask : int, optional
        A non-negative integer specifying an absolute upper bound on the number of
        sequential frames in time that can be masked out by a single mask. The minimum
        of this upper bound and that from `max_time_mask_proportion` specifies the
        actual maximum. Setting this, `max_time_mask_proportion`, `num_time_mask`,
        or `num_time_mask_proportion` to :obj:`0` disables step 3.
    max_freq_mask : int, optional
        A non-negative integer specifying the maximum number of sequential coefficients
        in frequency that can be masked out by a single mask. Setting this or
        `num_freq_mask` to :obj:`0` disables step 4.
    max_time_mask_proportion : float, optional
        A value in the range :math:`[0, 1]` specifying a relative upper bound on the
        number of squential frames in time that can be masked out by a single mask. For
        batch element ``n``, the upper bound is ``int(max_time_mask_poportion *
        length[n])``. The minimum of this upper bound and that from `max_time_mask`
        specifies the actual maximum. Setting this, `max_time_mask`, `num_time_mask`,
        or `num_time_mask_proportion` to :obj:`0` disables step 4.
    num_time_mask : int, optional
        A non-negative integer specifying an absolute upper bound number of random masks
        in time per batch element to create. Setting this, `num_time_mask_proportion`,
        `max_time_mask`, or `max_time_mask_proportion` to :obj:`0` disables step 3.
        Drawn i.i.d. and may overlap.
    num_time_mask_proportion : float, optional
        A value in the range :math:`[0, 1]` specifying a relative upper bound on the
        number of time masks per element in the batch to create. For batch element
        ``n``, the upper bound is ``int(num_time_mask_proportion * length[n])``. The
        minimum of this upper bound and that from `num_time_mask` specifies the
        actual maximum. Setting this, `num_time_mask`, `max_time_mask`, or
        `max_time_mask_proportion` to :obj:`0` disables step 3. Drawn i.i.d. and may
        overlap.
    num_freq_mask : int, optional
        The total number of random masks in frequency per batch element to create.
        Setting this or `max_freq_mask` to :obj:`0` disables step 4. Drawn i.i.d. and
        may overlap.
    interpolation_order : int, optional
        Controls order of interpolation of warping. 1 = linear (default for
        [park2020]_). 2 = thin plate (default for [park2019]_). Higher orders are
        possible at increased computational cost.

    Attributes
    ----------
    max_time_warp : float
    max_freq_warp : float
    max_time_mask : int
    max_freq_mask : int
    max_time_mask_proportion : float
    num_time_mask : int
    num_freq_mask : int
    interpolation_order : int

    Notes
    -----
    There are a few differences between this implementation of warping and those you
    might find online or described in the source paper [park2019]_. These require some
    knowledge of what's happening under the hood and are unlikely to change the way you
    use this function. We assume we're warping in time, though the following applies to
    frequency warping as well.

    First, the warp parameters are real- rather than integer-valued. You can set
    `max_time_warp` or `max_freq_warp` to 0.5 if you'd like. The shift value drawn
    between ``[0, max_time_warp]`` is also real-valued. Since the underlying warp
    relies on interpolation between partial indices anyways (the vast majority of tensor
    values will be the result of interpolation), there is no preference for
    integer-valued parameters from a computational standpoint. Further, real-valued warp
    parameters allow for a virtually infinite number of warps instead of just a few.

    Second, the boundary points of the warp interpolation are :obj:`-0.5` and
    :obj:`length - 0.5` rather than :obj:`0` and :obj:`length - 1` (implied by
    :func:`sparse_image_warp`). In short, this ensures the distance between the boundary
    and the shifted value is at least half a sample. This change is mostly
    inconsequential as any interpolated values with indices outside of ``[0, length -
    1]`` will be filled with boundary values anyways.

    Finally, time warping is implemented by determining the transformation in one
    dimension (time) and broadcasting it across the other (frequency), rather than
    performing a two-dimensional warp. This is not in line with [park2019]_, but is
    with [park2020]_. I have confirmed with the first author that the slight warping
    of frequency that occurred due to the 2D warp was unintentional.
    """

    def __init__(
        self,
        max_time_warp: float = 80.0,
        max_freq_warp: float = 0.0,
        max_time_mask: int = 100,
        max_freq_mask: int = 27,
        max_time_mask_proportion: float = 0.04,
        num_time_mask: int = 20,
        num_time_mask_proportion: float = 0.04,
        num_freq_mask: int = 2,
        interpolation_order: int = 1,
    ):
        super(SpecAugment, self).__init__()
        self.max_time_warp = max_time_warp
        self.max_freq_warp = max_freq_warp
        self.max_time_mask = max_time_mask
        self.max_freq_mask = max_freq_mask
        self.max_time_mask_proportion = max_time_mask_proportion
        self.num_time_mask = num_time_mask
        self.num_time_mask_proportion = num_time_mask_proportion
        self.num_freq_mask = num_freq_mask
        self.interpolation_order = interpolation_order

    def extra_repr(self) -> str:
        s = "warp_t={},max_f={},num_f={},max_t={},max_t_p={:.2f},num_t={}".format(
            self.max_time_warp,
            self.max_freq_mask,
            self.num_freq_mask,
            self.max_time_mask,
            self.max_time_mask_proportion,
            self.num_time_mask,
        )
        if self.max_freq_warp:
            s += ",warp_f={}".format(self.max_freq_warp)
        return s

    def check_input(
        self, feats: torch.Tensor, lengths: Optional[torch.Tensor] = None
    ) -> None:
        if feats.dim() != 3:
            raise RuntimeError(
                "Expected feats to have three dimensions, got {}".format(feats.dim())
            )
        if lengths is not None:
            if lengths.dim() != 1:
                raise RuntimeError(
                    "Expected lengths to be one dimensional, got {}"
                    "".format(lengths.dim())
                )
            N, T, _ = feats.shape
            if lengths.shape[0] != N:
                raise RuntimeError(
                    "Batch dimension of feats ({}) and lengths ({}) do not match"
                    "".format(N, lengths.shape[0])
                )
            if not torch.all((lengths <= T) & (lengths > 0)):
                raise RuntimeError(
                    "values of lengths must be between (1, {})".format(T)
                )

    def draw_parameters(
        self, feats: torch.Tensor, lengths: Optional[torch.Tensor] = None
    ) -> Tuple[
        Optional[torch.Tensor],
        Optional[torch.Tensor],
        Optional[torch.Tensor],
        Optional[torch.Tensor],
        Optional[torch.Tensor],
        Optional[torch.Tensor],
        Optional[torch.Tensor],
        Optional[torch.Tensor],
    ]:
        """Randomly draw parameterizations of augmentations

        Called as part of this layer's :func:`__call__` method.

        Parameters
        ----------
        feats : torch.Tensor
            Time-frequency features of shape ``(N, T, F)``.
        lengths : torch.Tensor or None, optional
            Long tensor of shape ``(N,)`` containing the number of frames before
            padding.

        Returns
        -------
        w_0 : torch.Tensor or :obj:`None`
            If step 1 is enabled, of shape ``(N,)`` containing the source points in the
            time warp (floatint-point).
        w : torch.Tensor or :obj:`None`
            If step 1 is enabled, of shape ``(N,)`` containing the number of frames to
            shift the source point by (positive or negative) in the destination in time.
            Positive values indicate a right shift.
        v_0 : torch.Tensor or :obj:`None`
            If step 2 is enabled, of shape ``(N,)`` containing the source points in the
            frequency warp (floating point)
        v : torch.Tensor or :obj:`None`
            If step 2 is enabled, of shape ``(N,)`` containing the number of
            coefficients to shift the source point by (positive or negative) in the
            destination in time. Positive values indicate a right shift.
            Floating-point
        t_0 : torch.Tensor or :obj:`None`
            If step 3 is enabled, of shape ``(N, M_T)`` where ``M_T`` is the number of
            time masks specifying the lower index (inclusive) of the time masks.
            Integer.
        t : torch.Tensor or :obj:`None`
            If step 3 is enabled, of shape ``(N, M_T)`` specifying the number of frames
            per time mask. Integer
        f_0 : torch.Tensor or :obj:`None`
            If step 4 is enabled, of shape ``(N, M_F)`` where ``M_F`` is the number of
            frequency masks specifying the lower index (inclusive) of the frequency
            masks. Integer.
        f : torch.Tensor or :obj:`None`
            If step 4 is enabled, of shape ``(N, M_F)`` specifying the number of
            frequency coefficients per frequency mask. Integer
        """
        N, T, F = feats.shape
        device = feats.device
        eps = torch.finfo(torch.float).eps
        omeps = 1 - eps
        if lengths is None:
            lengths = torch.tensor([T] * N, device=device)
        lengths = lengths.to(device)
        # note that order matters slightly in whether we draw widths or positions first.
        # The paper specifies that position is drawn first for warps, whereas widths
        # are drawn first for masks
        if self.max_time_warp:
            # we want the range (W, length - W) exclusive to be where w_0 can come
            # from. If W >= length / 2, this is impossible. Rather than giving up,
            # we limit the maximum length to W < length / 2
            max_ = torch.clamp(lengths.float() / 2 - eps, max=self.max_time_warp)
            w_0 = (
                torch.rand([N], device=device) * (lengths - 2 * (max_ + eps))
                + max_
                + eps
            )
            w = torch.rand([N], device=device) * (2 * max_) - max_
        else:
            w_0 = w = None
        if self.max_freq_warp:
            max_ = min(self.max_freq_warp, F / 2 - eps)
            v_0 = torch.rand([N], device=device) * (F - 2 * (max_ + eps)) + max_ + eps
            v = torch.rand([N], device=device) * (2 * max_) - max_
        else:
            v_0 = v = None
        if (
            self.max_time_mask
            and self.max_time_mask_proportion
            and self.num_time_mask
            and self.num_time_mask_proportion
        ):
            lengths = lengths.float()
            max_ = (
                torch.clamp(
                    lengths * self.max_time_mask_proportion, max=self.max_time_mask,
                )
                .floor()
                .to(device)
            )
            nums_ = (
                torch.clamp(
                    lengths * self.num_time_mask_proportion, max=self.num_time_mask,
                )
                .floor()
                .to(device)
            )
            t = (
                (
                    torch.rand([N, self.num_time_mask], device=device)
                    * (max_ + omeps).unsqueeze(1)
                )
                .long()
                .masked_fill(
                    nums_.unsqueeze(1)
                    <= torch.arange(
                        self.num_time_mask, dtype=lengths.dtype, device=device
                    ),
                    0,
                )
            )
            t_0 = (
                torch.rand([N, self.num_time_mask], device=device)
                * (lengths.unsqueeze(1) - t + omeps)
            ).long()
        else:
            t = t_0 = None
        if self.max_freq_mask and self.num_freq_mask:
            max_ = min(self.max_freq_mask, F)
            f = (
                torch.rand([N, self.num_freq_mask], device=device) * (max_ + omeps)
            ).long()
            f_0 = (
                torch.rand([N, self.num_freq_mask], device=device) * (F - f + omeps)
            ).long()
        else:
            f = f_0 = None
        return w_0, w, v_0, v, t_0, t, f_0, f

    @staticmethod
    def warp_1d_grid(
        src: torch.Tensor,
        flow: torch.Tensor,
        lengths: torch.Tensor,
        max_length: int,
        interpolation_order: int,
    ) -> torch.Tensor:
        """Interpolate grid values for 1d of a grid_sample

        Called as part of this layer's :func:`__call__` method.

        Parameters
        ----------
        src : torch.Tensor
            A long tensor of shape ``(N,)`` containing random source points.
        flow : torch.Tensor
            A long tensor of shape ``(N,)`` containing corresponding flow fields for
            ``src`` such that ``new_feats[n, * dst[n] *] =
            feats[n, * src[n] - flow[n] *]`` (for whichever dimension we're talking
            about).
        lengths : torch.Tensor
            A long tensor of shape ``(N,)`` specifying the number of valid indices along
            the dimension in question.
        max_length : int
            An integer s.t. ``max_length >= lengths[n]`` for all ``n``.
        interpolation order : int
            Degree of warp.

        Returns
        -------
        grid : torch.Tensor
            A float tensor of shape ``(N, max_length)`` providing coordinates for one
            dimension of :func:`torch.nn.functional.grid_sample` that will be used to
            warp the features
        """
        device = src.device
        # the interpolation has three points (per batch elem):
        # 1. t=-.5, flow=0
        # 2. t=src, flow=flow
        # 3. t=lengths -.5, flow=0
        # whatever happens after lengths -.5 is undefined
        # grid = (2 * dst - 2 * flow + 1) / max_length - 1
        N = src.shape[0]
        src, flow, lengths = src.float(), flow.float(), lengths.float()
        zeros = torch.zeros_like(src)
        src = torch.stack([zeros - 0.5, src, lengths - 0.5], 1)  # (N, 3)
        flow = torch.stack([zeros, flow, zeros], 1)  # (N, 3)
        sparse_grid = (2.0 * src + 1.0) / max_length - 1.0  # (N,3)
        t = torch.arange(max_length, device=device, dtype=torch.float)
        grid = polyharmonic_spline(
            (src + flow).unsqueeze(-1),  # dst (N, 3, 1)
            sparse_grid.unsqueeze(-1),  # (N, 3, 1)
            t.unsqueeze(0).expand(N, max_length).unsqueeze(-1),  # (N, T, 1)
            interpolation_order,
        ).squeeze(
            -1
        )  # (N, T)
        # we perform "boundary" interpolation, meaning any values past index length - 1
        # are assumed to be equal to the boundary and with zero gradient.
        boundary = (2.0 * lengths - 1.0) / max_length - 1.0
        grid = torch.min(grid, boundary.unsqueeze(-1))
        return grid

    def apply_parameters(
        self,
        feats: torch.Tensor,
        params: Tuple[
            Optional[torch.Tensor],
            Optional[torch.Tensor],
            Optional[torch.Tensor],
            Optional[torch.Tensor],
            Optional[torch.Tensor],
            Optional[torch.Tensor],
            Optional[torch.Tensor],
            Optional[torch.Tensor],
        ],
        lengths: Optional[torch.Tensor] = None,
    ) -> torch.Tensor:
        """Use drawn parameters to apply augmentations

        Called as part of this layer's :func:`__call__` method.

        Parameters
        ----------
        feats : torch.Tensor
            Time-frequency features of shape ``(N, T, F)``.
        params : sequence of torch.Tensor
            All parameter tensors returned by :func:`draw_parameters`.
        lengths : torch.Tensor, optional
            Tensor of shape ``(N,)`` containing the number of frames before padding.

        Returns
        -------
        new_feats : torch.Tensor
            Augmented time-frequency features of same shape as `feats`.
        """
        N, T, F = feats.shape
        device = feats.device
        if lengths is None:
            lengths = torch.tensor([T] * N, device=device)
        lengths = lengths.float()
        w_0, w, v_0, v, t_0, t, f_0, f = params
        new_feats = feats
        time_grid = freq_grid = None
        do_warp = False
        if w_0 is not None and w is not None:
            time_grid = self.warp_1d_grid(w_0, w, lengths, T, self.interpolation_order)
            do_warp = True
        if v_0 is not None and v is not None:
            freq_grid = self.warp_1d_grid(
                v_0,
                v,
                torch.tensor([F] * N, device=device),
                F,
                self.interpolation_order,
            )
            do_warp = True
        if do_warp:
            if time_grid is None:
                time_grid = torch.arange(T, device=device, dtype=torch.float)
                time_grid = (2 * time_grid + 1) / T - 1
                time_grid = time_grid.unsqueeze(0).expand(N, T)
            elif freq_grid is None:
                freq_grid = torch.arange(F, device=device, dtype=torch.float)
                freq_grid = (2 * freq_grid + 1) / F - 1
                freq_grid = freq_grid.unsqueeze(0).expand(N, F)
            time_grid = time_grid.unsqueeze(2).expand(N, T, F)
            freq_grid = freq_grid.unsqueeze(1).expand(N, T, F)
            # note: grid coordinate are (freq, time) rather than (time, freq)
            grid = torch.stack([freq_grid, time_grid], 3)  # (N, T, F, 2)
            new_feats = torch.nn.functional.grid_sample(
                new_feats.unsqueeze(1), grid, padding_mode="border", align_corners=False
            ).squeeze(1)
        tmask = fmask = None
        if t_0 is not None and t is not None:
            tmask = torch.arange(T, device=device).unsqueeze(0).unsqueeze(2)  # (1, T,1)
            t_1 = t_0 + t  # (N, MT)
            tmask = (tmask >= t_0.unsqueeze(1)) & (tmask < t_1.unsqueeze(1))  # (N,T,MT)
            tmask = tmask.any(2, keepdim=True)  # (N, T, 1)
        if f_0 is not None and f is not None:
            fmask = torch.arange(F, device=device).unsqueeze(0).unsqueeze(2)  # (1, F,1)
            f_1 = f_0 + f  # (N, MF)
            fmask = (fmask >= f_0.unsqueeze(1)) & (fmask < f_1.unsqueeze(1))  # (N,F,MF)
            fmask = fmask.any(2).unsqueeze(1)  # (N, 1, F)
        if tmask is not None:
            if fmask is not None:
                tmask = tmask | fmask
            new_feats = new_feats.masked_fill(tmask, 0.0)
        elif fmask is not None:
            new_feats = new_feats.masked_fill(fmask, 0.0)
        return new_feats

    def forward(
        self, feats: torch.Tensor, lengths: Optional[torch.Tensor] = None
    ) -> torch.Tensor:
        self.check_input(feats, lengths)
        if not self.training:
            return feats
        N, T, _ = feats.shape
        if lengths is None:
            lengths = torch.tensor([T] * N, device=feats.device)
        params = self.draw_parameters(feats, lengths)
        return self.apply_parameters(feats, params, lengths)<|MERGE_RESOLUTION|>--- conflicted
+++ resolved
@@ -119,13 +119,7 @@
     has to handle OOVs on her own when computing the loss.
     """
 
-<<<<<<< HEAD
-    def __init__(
-        self, vocab_size: int, oov: Optional[int] = None,
-    ):
-=======
     def __init__(self, vocab_size: int):
->>>>>>> 0efd08a0
         super(SequentialLanguageModel, self).__init__()
         self.vocab_size = vocab_size
         if vocab_size < 1:
