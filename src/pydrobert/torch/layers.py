--- conflicted
+++ resolved
@@ -12,7 +12,6 @@
 # See the License for the specific language governing permissions and
 # limitations under the License.
 
-<<<<<<< HEAD
 """Common neural layers from the literature not included in pytorch.nn
 
 If using PyTorch < 1.8.0, all of the functions/layers in this submodule are compiled
@@ -29,16 +28,8 @@
 """
 
 import abc
-from math import sin
-from multiprocessing import Value
-from typing import NoReturn, Optional, Sequence, Tuple, Union
-=======
-"""Common neural layers from the literature not included in pytorch.nn"""
-
-import abc
 import math
 from typing import NoReturn, Optional, Sequence, Tuple, Dict, Union
->>>>>>> 66633c96
 
 import torch
 
@@ -46,11 +37,8 @@
     beam_search_advance,
     error_rate,
     optimal_completion,
-<<<<<<< HEAD
-=======
     polyharmonic_spline,
     ctc_prefix_search_advance,
->>>>>>> 66633c96
     pad_variable,
     warp_1d_grid,
     _get_tensor_eps,
@@ -584,16 +572,12 @@
                     new_backoff = step_mask & next_step.eq(0)
                     # add backoff for newly failed paths
                     out = torch.where(
-                        new_backoff,
-                        out + self.logs[X + G + parents],
-                        out,
+                        new_backoff, out + self.logs[X + G + parents], out,
                     )
                 else:
                     # we're not last. Update children
                     children = torch.where(
-                        matches,
-                        all_children,
-                        torch.zeros_like(all_children),
+                        matches, all_children, torch.zeros_like(all_children),
                     ).sum(1)
                 # this'll be invalid for the last step, so don't re-use!
                 step_mask = next_step
@@ -809,7 +793,6 @@
         return logs, ids, pointers
 
 
-<<<<<<< HEAD
 @script_if_tracing
 def hard_optimal_completion_distillation_loss(
     logits: torch.Tensor,
@@ -871,9 +854,7 @@
     no_padding_mask = padding_mask.eq(0)
     loss = loss.masked_fill(padding_mask, 0.0).sum(2)
     loss = torch.where(
-        no_padding_mask.any(2),
-        loss / no_padding_mask.float().sum(2),
-        loss,
+        no_padding_mask.any(2), loss / no_padding_mask.float().sum(2), loss,
     )
     if reduction == "mean":
         loss = loss.mean()
@@ -882,7 +863,8 @@
     elif reduction != "none":
         raise RuntimeError(f"'{reduction}' is not a valid value for reduction")
     return loss
-=======
+
+
 class BeamSearch(torch.nn.Module):
     """Perform beam search on the outputs of a SequentialLanguageModel
 
@@ -1410,7 +1392,6 @@
             )
         # now we zero out the probabilities of duplicate paths which could've arisen
         return y_prev, y_prev_lens, probs_prev
->>>>>>> 66633c96
 
 
 class HardOptimalCompletionDistillationLoss(torch.nn.Module):
@@ -2468,18 +2449,12 @@
     ):
         lengths = lengths.float()
         max_ = (
-            torch.clamp(
-                lengths * max_time_mask_proportion,
-                max=max_time_mask,
-            )
+            torch.clamp(lengths * max_time_mask_proportion, max=max_time_mask,)
             .floor()
             .to(device)
         )
         nums_ = (
-            torch.clamp(
-                lengths * num_time_mask_proportion,
-                max=num_time_mask,
-            )
+            torch.clamp(lengths * num_time_mask_proportion, max=num_time_mask,)
             .floor()
             .to(device)
         )
@@ -2548,11 +2523,7 @@
         do_warp = True
     if v_0 is not None and v is not None:
         freq_grid = warp_1d_grid(
-            v_0,
-            v,
-            torch.tensor([F] * N, device=device),
-            F,
-            interpolation_order,
+            v_0, v, torch.tensor([F] * N, device=device), F, interpolation_order,
         )
         do_warp = True
     if do_warp:
