# Copyright 2021 Sean Robertson

# Licensed under the Apache License, Version 2.0 (the "License");
# you may not use this file except in compliance with the License.
# You may obtain a copy of the License at

#    http://www.apache.org/licenses/LICENSE-2.0

# Unless required by applicable law or agreed to in writing, software
# distributed under the License is distributed on an "AS IS" BASIS,
# WITHOUT WARRANTIES OR CONDITIONS OF ANY KIND, either express or implied.
# See the License for the specific language governing permissions and
# limitations under the License.

"""Common neural layers from the literature not included in pytorch.nn

Notes
-----
The loss functions :class:`HardOptimalCompletionDistillationLoss` and
:class:`MinimumErrorRateLoss` have been moved here from :mod:`pydrobert.torch.training`
"""

import abc
<<<<<<< HEAD
import math
from typing import NoReturn, Optional, Sequence, Tuple, Dict
from attr import astuple
=======
from typing import NoReturn, Optional, Sequence, Tuple, Union
>>>>>>> 7abad0db

import torch

from pydrobert.torch.util import (
<<<<<<< HEAD
    beam_search_advance,
    error_rate,
    optimal_completion,
    polyharmonic_spline,
    ctc_prefix_search_advance,
=======
    error_rate,
    optimal_completion,
    polyharmonic_spline,
    pad_variable,
>>>>>>> 7abad0db
)

__all__ = [
    "BeamSearch",
    "ConcatSoftAttention",
    "CTCPrefixSearch",
    "DotProductSoftAttention",
    "ExtractableSequentialLanguageModel",
    "GeneralizedDotProductSoftAttention",
    "GlobalSoftAttention",
    "HardOptimalCompletionDistillationLoss",
    "LookupLanguageModel",
    "MinimumErrorRateLoss",
    "MixableSequentialLanguageModel",
    "MultiHeadedAttention",
    "RandomShift",
    "SequentialLanguageModel",
    "SpecAugment",
]

# XXX(sdrobert): a quick note on style. pytorch doesn't tend to protect its
# read-only attributes using private members, so neither do we


class SequentialLanguageModel(torch.nn.Module, metaclass=abc.ABCMeta):
    r"""A language model whose sequence probability is built sequentially

    A language model provides the (log-)probability of a sequence of tokens. A
    sequential language model assumes that the probability distribution can be factored
    into a product of probabilities of the current token given the prior sequence, i.e.
    for token sequence :math:`\{w_s\}`

    .. math::

        P(w) = \prod_{s=1}^S P(w_s | w_{s - 1}, w_{s - 2}, \ldots w_1)

    This definition includes statistical language models, such as n-grams, where the
    probability of the current token is based only on a fixed-length history, as well as
    recurrent neural language models [mikolov2010]_.

    Subclasses are called with the following signature:

        lm(hist, prev=None, idx=None)

    `hist` is a long tensor of shape ``(S, N)`` consisting of prefixes up to length
    ``S``. ``hist[:, n]`` is the n-th prefix :math:`(w^{(n)}_0, w^{(n)}_1, \ldots,
    w^{(n)}_{S-1})`.

    If `idx` is not specified, it outputs a float tensor `log_probs` of shape ``(S + 1,
    N, vocab_size)`` where each ``log_probs[s, n, v]`` equals :math:`\log P(w^{(n)}_{s}
    = v | w^{(n)}_{s - 1}, \ldots)`. That is, each distribution over types conditioned
    on each prefix of tokens (``:0``, ``:1``, ``:2``, etc.) is returned.

    If `idx` is specified, it must be a long tensor of shape ``(0,)`` or ``(N,)``. The
    former is broadcast into the latter. The call returns a pair. The first element is
    `log_probs_idx` of shape ``(N, vocab_size)``, where ``log_probs[n, v]`` equals
    :math:`\log P(w^{(n)}_{idx[n]} = v | w^{(n)}_{idx[n]-1}, \ldots)`. That is, the
    distributions over the next type conditioned on token prefixes up to and excluding
    ``s = idx`` are returned. The second element, `in_next`, is discussed in relation to
    `prev` below.

    The `prev` argument is a dictionary of tensors which represents some additional
    input used in the computation. It may contain static input (e.g. a tensor of encoder
    output in neural machine translation) and/or dynamic input from prior calls to the
    LM (e.g. the previous hidden state in an RNN-based language model). `in_next`, the
    second element in the return pair, will be fed to the next forward call as the
    argument `prev` (assuming the new value for `idx` is `idx + 1`).

    Parameters
    ----------
    vocab_size : int
        The vocabulary size. Controls the size of the final output dimension,
        as well as what values of `hist` are considered in-vocabulary

    Notes
    -----
    This module has changed considerably since version 0.3.0. The primary changes are a)
    to replace the boolean switch `full` with `idx`; b) the inclusion of the `prev`
    argument for shared computations; c) the removal of `eos`, `sos`, and `oov`
    attributes; and d) replacing the more general signature of `hist`, ``(S, *)``, with
    ``(S, N)``. The former is strictly more powerful: the functionality of ``full=True``
    is replicated by setting ``idx=None`` and ``full=False`` by setting ``idx=-1``. The
    added functionality is intended to facilitate CTC decoding where prefixes stored in
    `hist` may be of different lengths. b) generalizes LMs by allowing additional input
    while also speeding up iterative computations. The removal of the `eos` and `sos`
    was due to a lack of generalizability. `oov` was removed because the user probably
    has to handle OOVs on her own when computing the loss.
    """

    def __init__(self, vocab_size: int):
        super(SequentialLanguageModel, self).__init__()
        self.vocab_size = vocab_size
        if vocab_size < 1:
            raise ValueError("vocab_size must be positive")

    def update_input(
        self, prev: Dict[str, torch.Tensor], hist: torch.Tensor
    ) -> Dict[str, torch.Tensor]:
        """Update whatever is passed in as input to the language model

        This method is called in the :func:`forward`. The return value should replace
        `prev` with whatever additional information is necessary before
        :func:`calc_idx_log_probs` if it is not already there, such as an initial hidden
        state. The implementation should be robust to repeated calls.
        """
        return prev

    def extra_repr(self) -> str:
        s = "vocab_size={}".format(self.vocab_size)
        return s

    @abc.abstractmethod
    def calc_idx_log_probs(
        self, hist: torch.Tensor, prev: Dict[str, torch.Tensor], idx: torch.Tensor,
    ) -> Tuple[torch.Tensor, Dict[str, torch.Tensor]]:
        """Calculates log_prob_idx over types at prefix up to and excluding idx

        Subclasses implement this. Values in idx are guaranteed to be between ``[0,
        hist.size(0)]``. Return should be a pair of ``log_prob_idx, in_cur``. Note `idx`
        may be a scalar if all batch indices are the same.
        """
        raise NotImplementedError()

    def calc_full_log_probs(
        self, hist: torch.Tensor, prev: Dict[str, torch.Tensor]
    ) -> torch.Tensor:
        """Calculates log_prob over all prefixes and stacks them on the first dim

        Implemented in :class:`SequentialLanguageModel` as a simple loop. Subclasses
        may overload this function if the result can be calculated more quickly.
        """
        log_probs = []
        for idx in torch.arange(hist.size(0) + 1, device=hist.device):
            log_probs_idx, prev = self.calc_idx_log_probs(hist, prev, idx)
            log_probs.append(log_probs_idx)
        return torch.stack(log_probs, 0)

    def forward(
        self,
        hist: torch.Tensor,
        prev: Dict[str, torch.Tensor] = dict(),
        idx: Optional[torch.Tensor] = None,
    ) -> torch.Tensor:
        if hist.dim() != 2:
            raise RuntimeError("hist must be 2 dimensional")
        S, N = hist.shape
        if idx is not None:
            if idx.dim() == 1:
                if idx.size(0) == 1:
                    idx = idx.squeeze(0)
                elif idx.size(0) != N:
                    raise RuntimeError(
                        f"Expected dim 0 of idx to be of size {N}, got {idx.size(0)}"
                    )
            if ((idx < -S - 1) | (idx > S)).any():
                raise RuntimeError(f"All values in idx must be between ({-S - 1}, {S})")
            idx = (idx + S + 1) % (S + 1)
        prev = self.update_input(prev, hist)
        if idx is None:
            return self.calc_full_log_probs(hist, prev)
        else:
            return self.calc_idx_log_probs(hist, prev, idx)


class ExtractableSequentialLanguageModel(
    SequentialLanguageModel, metaclass=abc.ABCMeta
):
    """A SequentialLanguageModel whose prev values can be reordered on the batch idx

    :class:`SequentialLanguageModel` calls are on batched histories of paths `hist`. A
    :class:`SequentialLanguageModel` which is also a
    :class:`ExtractableSequentialLanguageModel` promises that, were we to rearrange
    and/or choose only some of those batch elements in `hist` to continue computations
    with, we can call the model's :func:`extract_by_src` method to rearrange/extract
    the relevant values in `prev` or `in_next` in the same way.
    """

    @abc.abstractmethod
    def extract_by_src(
        self, prev: Dict[str, torch.Tensor], src: torch.Tensor
    ) -> Dict[str, torch.Tensor]:
        """Replace values in prev with those indexed in src

        Assume the values in the path history `hist` of shape ``(S, N_old)`` have been
        transformed into `new_hist` of shape ``(S, N_new)`` according to the mapping
        ``new_hist[s, n] = hist[s, src[n]]``. This method should apply the same
        transformation to the contents of `prev` and return that dictionary.

        Parameters
        ----------
        prev : dict
            An input/output value for a step of the lm
        src : torch.Tensor
            A tensor of shape ``(N,)`` containing the indices of the old batch index
            (of possibly different size) to extract the new batch elements from.

        Returns
        -------
        new_prev : dict

        Examples
        --------
        If we have an LSTM-based model and ``prev = {'hidden_state' : h, 'cell_state'
        : c}`` for a hidden state tensor `h` and cell state tensor `c` both of shape
        ``(N_old, H)``, then the return value of this method would be computed as

        >>> return {
        ...     'hidden_state': prev['hidden_state'].gather(0, src),
        ...     'cell_state': prev['cell_state'].gather(0, src),
        ... }
        """
        raise NotImplementedError()


class MixableSequentialLanguageModel(
    ExtractableSequentialLanguageModel, metaclass=abc.ABCMeta
):
    """An ExtractableSequentialLanguageModel whose prev values can be mixed

    In addition to the functionality of :class:`ExtractableSequentialLanguageModel`, a
    :class:`MixableSequentialLanguageModel` can also account for transformations from
    pairs of histories `hist_a` and `hist_b` into one `new_hist` such that each path
    in the latter is either from `hist_a` or `hist_b`. :func:`mix_by_mask` accomplishes
    this for the dictionaries `prev` and `in_next`.
    """

    @abc.abstractmethod
    def mix_by_mask(
        self,
        prev_true: Dict[str, torch.Tensor],
        prev_false: Dict[str, torch.Tensor],
        mask: torch.Tensor,
    ) -> Dict[str, torch.Tensor]:
        """Populate a new prev by picking values from either of two others

        Assume we have three batched path history tensors `hist_true`, `hist_false`, and
        `hist_new` each of shape ``(S, N)``. We're also assuming that if the sequences
        in each are of different lengths, we've also padded them appropriately.
        ``hist_new[:, n] = hist_true[:, n]`` when ``mask[n] == True`` and ``hist_new[:,
        n] = hist_false[:, n]`` otherwise. This method should apply the same
        transformation between `prev_true` and `prev_false` to come up with
        `prev_new`.

        Parameters
        ----------
        prev_true : dict
            The input/output dictionary for the true branch of `mask`
        prev_false : dict
            The input/output dictionary for the false branch of `mask`
        mask : torch.Tensor
            A boolean tensor of shape ``(N,)``

        Returns
        -------
        prev_new : dict

        Examples
        --------
        Continuing with the LSTM example from
        :class:`ExtractableSequentialLanguageModel`, the hidden states and cell states
        of the LSTM should always be the same size regardless of the remaining history,
        making the implementation trivial:

        >>> return {
        ...     'hidden_state': torch.where(
        ...         mask.unsqueeze(1),
        ...         prev_true['hidden_state'],
        ...         prev_false['hidden_state']),
        ...     'cell_state': torch.where(
        ...         mask.unsqueeze(1),
        ...         prev_true['cell_state'],
        ...         prev_false['cell_state']),
        ... }
        """
        raise NotImplementedError()


class LookupLanguageModel(MixableSequentialLanguageModel):
    r"""Construct a backoff n-gram model from a fixed lookup table

    An instance of this model will search for a stored log-probability of the
    current token given a fixed-length history in a lookup table. If it can't
    find it, it backs off to a shorter length history and incurs a penalty:

    .. math::

        Pr(w_t|w_{t-1},\ldots,w_{t-(N-1)}) = \begin{cases}
            Entry(w_{t-(N-1)}, w_{t-(N-1)+1}, \ldots, w_t)
                & \text{if } Entry(w_{t-(N-1)}, \ldots) > 0 \\
            Backoff(w_{t-(N-1)}, \ldots, w_{t-1})
            Pr(w_t|w_{t-1},\ldots,w_{t-(N-1)+1}) & \text{else}
        \end{cases}

    Missing entries are assumed to have value 0 and missing backoff penalties are
    assumed to have value 1.

    Parameters
    ----------
    vocab_size : int
    sos : int or None, optional
        The start of sequence token. Any prefix with fewer tokens than the maximum order
        of n-grams minus 1 will be prepended up to that length with this token.
    prob_list : sequence or None, optional
        A list of dictionaries whose entry at index ``i`` corresponds to a
        table of ``i+1``-gram probabilities. Keys must all be ids, not strings.
        Unigram keys are just ids; for n > 1 keys are tuples of ids with the
        latest word last. Values in the dictionary of the highest order n-gram
        dictionaries (last in `prob_list`) are the log-probabilities of the
        keys. Lower order dictionaries' values are pairs of log-probability and
        log-backoff penalty. If `prob_list` is not specified, a unigram model
        with a uniform prior will be built

    Notes
    -----
    Initializing an instance from an `prob_list` is expensive. `prob_list` is converted
    to a trie (something like [heafield2011]_) so that it takes up less space in memory,
    which can take some time.

    Rather than re-initializing repeatedly, it is recommended you save and load this
    module's state dict. :func:`load_state_dict` as been overridden to support loading
    different table sizes, avoiding the need for an accurate `prob_list` on
    initialization:

    >>> # first time
    >>> lm = LookupLanguageModel(vocab_size, sos, prob_list)  # slow
    >>> state_dict = lm.state_dict()
    >>> # save state dict, quit, startup, then reload state dict
    >>> lm = LookupLanguageModel(vocab_size, sos)  # fast!
    >>> lm.load_state_dict(state_dict)

    See Also
    --------
    pydrobert.util.parse_arpa_lm
        How to read a pretrained table of n-gram probabilities into
        `prob_list`. The parameter `token2id` should be specified to ensure
        id-based keys.

    Warnings
    --------
    After 0.3.0, `sos` became no longer optional. `pad_sos_to_n` was removed as an
    argument (implicitly true now). `eos` and `oov` were also removed as part of updates
    to :obj:`SequentialLanguageModel`
    """

    # XXX(sdrobert): as discussed in [heafield2011], we could potentially speed
    # up computations by keeping track of prefix probs and storing them in
    # case of backoff. This makes sense in a serial case, when we can choose to
    # explore or not explore a path. In a massively parallel environment, I'm
    # not sure it's worth the effort...

    def __init__(
        self, vocab_size: int, sos: int, prob_list: Optional[Sequence[dict]] = None,
    ):
        super(LookupLanguageModel, self).__init__(vocab_size)
        self.sos = sos
        if sos < 0 or sos > vocab_size:
            # we want sos to refer to an index but it's oov, so we'll shift all
            # indices in hyp up by one and fill the occurrences of sos with 0
            self.shift = 1
        else:
            self.shift = 0
        if prob_list is None:
            logs = -torch.full(
                (self.shift + vocab_size,), vocab_size, dtype=torch.float
            ).log()
            ids = pointers = torch.tensor([], dtype=torch.uint8)
            self.max_ngram = 1
            self.max_ngram_nodes = self.shift + vocab_size
        else:
            self.max_ngram = len(prob_list)
            self.max_ngram_nodes = None  # changed by build_trie
            logs, ids, pointers = self._build_trie(prob_list)
        self.register_buffer("logs", logs)
        self.register_buffer("ids", ids)
        self.register_buffer("pointers", pointers)

    def extra_repr(self) -> str:
        s = super(LookupLanguageModel, self).extra_repr()
        s += ", max_ngram={}, sos={}".format(self.max_ngram, self.sos)
        return s

    def extract_by_src(
        self, prev: Dict[str, torch.Tensor], src: torch.Tensor
    ) -> Dict[str, torch.Tensor]:
        return prev

    def mix_by_mask(
        self,
        prev_true: Dict[str, torch.Tensor],
        prev_false: Dict[str, torch.Tensor],
        mask: torch.Tensor,
    ) -> Dict[str, torch.Tensor]:
        return prev_true

    def calc_idx_log_probs(
        self, hist: torch.Tensor, prev: Dict[str, torch.Tensor], idx: torch.Tensor,
    ) -> Tuple[torch.Tensor, Dict[str, torch.Tensor]]:
        # we produce two tries with the same node ids: one for logp and one for
        # logb. Let N be the maximal n-gram. The children of the root are
        # 1-grams, their children are 2-grams, etc. Thus, x-gram is synonymous
        # for level x of the trie. The logb trie does not have N-gram children
        # b/c there are no backoffs for the maximal n-gram.
        #
        # pointers is a flattened array of size X of pointers of internal
        # nodes. They are only populated when N > 1. pointers is arranged in
        # a breadth-first manner: levels = [
        #   1-grams + 1; 2-grams + 1; ...; (N - 1)-grams + 1]
        # pointers contain positive offsets from their current node to the
        # first index of its children. The immediately subsequent pointer is
        # the exclusive offset to the end of the range of children; if the
        # values of the pointer and subsequent pointer are equal, the node has
        # no children. The subsequent pointer is either the inclusive offset
        # of the start of a sibling's children, or a dummy pointer (the +1s
        # above) for the final child in a level.
        #
        # ids = [2-grams + 1; ...; N-grams], that is, remove the 1-grams
        # level from pointers and add the N-grams level. Thus, to convert from
        # a pointers index to an ids index, one need only subtract U
        # (vocab_size + shift + 1 % N). id values correspond to the last token
        # in a reverse n-gram produced by the path through the tree so far.
        #
        # logs = [
        #   1-grams + 1; 2-grams + 1; ...; N-grams;
        #   1-grams + 1; 2-grams + 1; ...; (N-1)-grams]. The first X values
        # are the log-probabilities. Letting G be the number of N-gram nodes,
        # the remaining X - G entries are the backoff probabilities
        B, V, N = hist.size(1), self.vocab_size, self.max_ngram
        M, G, X = B * V, self.max_ngram_nodes, len(self.pointers)
        U = V + self.shift + (1 % N)
        K, L = X + G - U, 2 * X + G
        device = hist.device
        assert len(self.ids) == K
        assert len(self.logs) == L
        if idx.numel() == 1:
            hist = hist[:idx]
            if idx >= N - 1:
                hist = hist[hist.size(0) - (N - 1) :]
            else:
                hist = torch.cat(
                    [hist.new_full((N - 1 - hist.size(0), B), self.sos), hist], 0
                )
        else:
            min_idx = idx.min().item()  # SequentialLanguageModel ensures min_idx >=0
            if min_idx < N - 1:
                hist = torch.cat(
                    [hist.new_full((N - 1 - min_idx, B), self.sos), hist], 0
                )
                idx = idx + N - 1 - min_idx
            idx = torch.arange(-N + 1, 0, 1, device=idx.device).unsqueeze(1) + idx
            hist = hist.gather(0, idx)
        assert hist.size(0) == N - 1
        if self.shift:
            hist = hist.masked_fill(hist.eq(self.sos), -self.shift)
            hist = hist + self.shift

        # add the possible extensions to the history
        cur_step = torch.arange(
            self.shift, V + self.shift, dtype=hist.dtype, device=device
        )
        cur_step = cur_step.view(1, 1, V).expand(1, B, V)
        hist = torch.cat([hist.unsqueeze(2).expand(N - 1, B, V), cur_step], 0)

        if N == 1:
            # we're a unigram model, or we've only got unigram history
            hist = hist[-1]  # (B, V)
            logs = self.logs[:G].unsqueeze(0).expand(B, G)
            return logs.gather(1, hist), None  # (B, V)

        # we're now definitely not a unigram model w/ non-empty history
        assert X and K
        hist = hist.view(-1, M)  # pretend M is batch; reshape at end
        out = torch.zeros(M, dtype=torch.float, device=device)
        running_mask = torch.ones_like(out, dtype=torch.uint8).eq(1)
        vrange = torch.arange(V, dtype=torch.int32, device=device)
        n = N
        while True:
            children = tokens = hist[0]
            if n == 1:
                # unigrams always exist. Add the log-probability and exit
                out = torch.where(running_mask, out + self.logs[tokens], out)
                break
            offsets = self.pointers[children].to(torch.int32)  # (M,)
            num_children = self.pointers[children + 1].to(torch.int32)
            # the +1 is because we've shifted over one, meaning the offset
            # pointing to the same location is one less
            num_children = num_children - offsets + 1  # (M,)
            parents = children
            first_children = parents + offsets.long()
            step_mask = running_mask
            for t in range(1, n):
                next_step = step_mask & num_children.ne(0)
                tokens = hist[t]
                S = num_children.max()
                all_children = (
                    first_children.unsqueeze(1) + vrange[:S].unsqueeze(0).long()
                )
                matches = self.ids[all_children.clamp(max=K + U - 1) - U].long()
                matches = matches == tokens.unsqueeze(1)
                matches = matches & (
                    vrange[:S].unsqueeze(0) < num_children.unsqueeze(1)
                )
                matches = matches & step_mask.unsqueeze(1)
                next_step = matches.any(1)
                if t == n - 1:
                    # we're last. Add probabilities
                    logs = torch.where(
                        matches,
                        self.logs[all_children],
                        torch.zeros_like(all_children, dtype=torch.float),
                    ).sum(
                        1
                    )  # (M,)
                    # the trie has dummy lower-order n-grams. If there's
                    # an (n+1) gram passing through it. We do not want to
                    # match these - we will back off further
                    finite = torch.isfinite(logs)
                    out = torch.where(finite, out + logs, out)
                    next_step = next_step & finite
                    running_mask = running_mask & next_step.eq(0)
                    new_backoff = step_mask & next_step.eq(0)
                    # add backoff for newly failed paths
                    out = torch.where(
                        new_backoff, out + self.logs[X + G + parents], out,
                    )
                else:
                    # we're not last. Update children
                    children = torch.where(
                        matches, all_children, torch.zeros_like(all_children),
                    ).sum(1)
                # this'll be invalid for the last step, so don't re-use!
                step_mask = next_step
                if t != n - 1:
                    offsets = self.pointers[children].to(torch.int32)
                    num_children = self.pointers[children + 1].to(torch.int32)
                    num_children = num_children - offsets + 1
                    parents = children
                    first_children = parents + offsets.long()
            hist = hist[1:]
            n -= 1
        return out.view(B, V), prev

    def load_state_dict(self, state_dict: dict, **kwargs) -> None:
        error_prefix = "Error(s) in loading state_dict for {}:\n".format(
            self.__class__.__name__
        )
        missing_keys = {"pointers", "ids", "logs"} - set(state_dict)
        if missing_keys:
            raise RuntimeError(
                'Missing key(s) in state_dict: "{}".'.format('", "'.join(missing_keys))
            )
        pointers = state_dict["pointers"]
        ids = state_dict["ids"]
        logs = state_dict["logs"]
        if len(ids) and len(pointers):
            # n > 1
            if len(pointers) < self.vocab_size + self.shift + 1:
                raise RuntimeError(
                    error_prefix + "Expected {} unigram probabilities, got {} "
                    "(vocab_size and sos must be correct!)".format(
                        self.vocab_size + self.shift, len(pointers) - 1
                    )
                )
            X, K, L = len(pointers), len(ids), len(logs)
            U = self.vocab_size + self.shift + 1
            self.max_ngram = 1
            self.max_ngram_nodes = last_ptr = U - 1
            error = RuntimeError(
                error_prefix + "buffer contains unexpected value (are you sure "
                "you've set vocab_size and sos correctly?)"
            )
            while last_ptr < len(pointers):
                offset = pointers[last_ptr].item()
                if offset <= 0:
                    raise error
                last_ptr += offset
                self.max_ngram_nodes = offset - 1
                self.max_ngram += 1
            # last_ptr should be X + G
            if (last_ptr != K + U) or (last_ptr != L - X):
                raise RuntimeError(error_prefix + "Unexpected buffer length")
        else:  # n == 1
            if len(pointers) != len(ids):
                raise RuntimeError(error_prefix + "Incompatible trie buffers")
            if len(logs) != self.vocab_size + self.shift:
                raise RuntimeError(
                    error_prefix + "Expected {} unigram probabilities, got {} "
                    "(vocab_size and sos must be correct!)"
                    "".format(self.vocab_size + self.shift, len(logs))
                )
            self.max_ngram_nodes = self.vocab_size + self.shift
            self.max_ngram = 1
        # resize
        self.pointers = torch.empty_like(pointers, device=self.pointers.device)
        self.ids = torch.empty_like(ids, device=self.ids.device)
        self.logs = torch.empty_like(logs, device=self.logs.device)
        return super(LookupLanguageModel, self).load_state_dict(state_dict, **kwargs)

    def _build_trie(self, prob_list):
        if not len(prob_list):
            raise ValueError("prob_list must contain at least unigrams")
        prob_list = [x.copy() for x in prob_list]
        total_entries, nan, inf = 0, float("nan"), float("inf")
        unigrams = set(range(self.vocab_size))
        if self.shift:
            unigrams.add(self.sos)
        for n in range(self.max_ngram - 1, -1, -1):
            dict_ = prob_list[n]
            is_last = n == self.max_ngram - 1
            if is_last and not dict_:
                raise ValueError("Final element in prob_list must not be empty")
            if is_last:
                dummy_value = -inf
            else:
                dummy_value = -inf, 0.0
            if not n:
                keys = set(dict_.keys())
                if keys - unigrams:
                    raise ValueError(
                        "Unexpected unigrams in prob_list: {} (are these "
                        "ids?)".format(keys - unigrams)
                    )
                dict_.update((key, dummy_value) for key in unigrams - keys)
            else:
                for seq in dict_:
                    if len(seq) != n + 1:
                        raise ValueError(
                            "Key {0} in {1}-gram is not a sequence of length "
                            "{1}".format(n + 1, seq)
                        )
                    if set(seq) - unigrams:
                        raise ValueError(
                            "Unexpected tokens in {}-gram in prob_list: {} ("
                            "are these ids?)"
                            "".format(n + 1, set(seq) - unigrams)
                        )
                    prefix = seq[:-1]
                    if len(prefix) == 1:
                        prefix = prefix[0]
                    if prefix not in prob_list[n - 1]:
                        prob_list[n - 1][prefix] = -inf, 0.0
            total_entries += len(dict_)
            if is_last:
                self.max_ngram_nodes = len(dict_)
        if self.shift:
            prob_list[0] = dict(
                (0, v) if k == self.sos else (k + 1, v)
                for (k, v) in list(prob_list[0].items())
            )
            for n in range(1, self.max_ngram):
                prob_list[n] = dict(
                    (tuple(t + 1 for t in k), v)
                    for (k, v) in list(prob_list[n].items())
                )
        N, G, V = self.max_ngram, self.max_ngram_nodes, self.vocab_size
        U, X = V + self.shift + (1 % N), total_entries - G + (N - 1)
        K, L = X + G - U, 2 * X + G
        if N > 1:
            # what's the maximum possible offset? It's the maximal possible
            # distance between a parent and child, or an n-gram and an
            # (n+1)-gram. Let the former have S nodes in the level, the latter
            # T nodes. Let a, b, and c correspond to offsets of distinct paths
            # through the trie and x be the dummy offset. The longest offset in
            # pointers is produced as a value of b like this:
            #
            #   abcccc...cxaaaa...bx
            #
            # i.e. there are a lot of branches of a in (n+1) but only one
            # parent, and there are a lot of branches of c in n but no
            # descendants. The hop from b to x is of size S - 1, and the hop
            # from x to the next b is of size T, so the worst potential hop is
            # S + T - 1
            max_potential_offset = max(
                len(prob_list[n]) + len(prob_list[n - 1]) - 1 for n in range(1, N)
            )
        else:
            max_potential_offset = 0  # no descendants
        for pointer_type in (torch.uint8, torch.int16, torch.int32, torch.int64):
            if torch.iinfo(pointer_type).max >= max_potential_offset:
                break
        if torch.iinfo(pointer_type).max < max_potential_offset:
            # should not happen
            raise ValueError("too many childen")
        for id_type in (torch.uint8, torch.int16, torch.int32, torch.int64):
            if torch.iinfo(id_type).max >= U:
                break
        if torch.iinfo(id_type).max < U:
            # should never happen in a practical situation
            raise ValueError("vocab too large")
        pointers = torch.zeros(X, dtype=pointer_type)
        ids = torch.zeros(K, dtype=id_type)
        logs = torch.zeros(L, dtype=torch.float)
        dict_ = prob_list.pop(0)
        unigram_values = [dict_[x] for x in range(U - 1 % N)]
        allocated = U - 1 % N
        if N == 1:
            logs.copy_(torch.tensor(unigram_values))
        else:
            logs[:allocated].copy_(torch.tensor([x[0] for x in unigram_values]))
            logs[X + G : X + G + allocated].copy_(
                torch.tensor([x[1] for x in unigram_values])
            )
        del unigram_values
        parents = dict(((x,), x) for x in range(U - 1))
        N -= 1
        while N:
            dict_ = prob_list.pop(0)
            start = allocated
            pointers[allocated] = len(dict_) + 1
            logs[allocated] = logs[X + G + allocated] = nan
            allocated += 1
            keys = sorted(dict_.keys())
            children = dict()
            for key in keys:
                value = dict_[key]
                children[key] = allocated
                ids[allocated - U] = key[-1]
                if N == 1:
                    logs[allocated] = value
                else:
                    logs[allocated] = value[0]
                    logs[allocated + X + G] = value[1]
                prefix = key[:-1]
                parent = parents[prefix]
                while parent >= 0 and not pointers[parent]:
                    pointers[parent] = allocated - parent
                    parent -= 1
                allocated += 1
            while not pointers[start - 1]:
                pointers[start - 1] = pointers[start] + 1
                start -= 1
            N -= 1
            parents = children
        assert allocated == L - X
        # see if we can shrink the pointer size
        if len(pointers):
            max_offset = pointers.max().item()
            for pointer_type in (torch.uint8, torch.int16, torch.int32, torch.int64):
                if torch.iinfo(pointer_type).max >= max_offset:
                    break
            pointers = pointers.to(pointer_type)
        return logs, ids, pointers


class BeamSearch(torch.nn.Module):
    """Perform beam search on the outputs of a SequentialLanguageModel

    Beam search is a heuristic algorithm that keeps track of `width` most promising
    paths in the beam by probability, distributed by the language model `lm`.

    This module has the following signature:

        search(y_prev, prev=dict())

    `y_prev` is long tensor of shape ``(S*, N[, old_width])``. In most cases, `y_prev`
    should be an empty tensor of shape ``(0, N[, 1])``, though it can be used start the
    search with different prefixes. `prev` is whatever input is initially passed into
    `lm`.

    A path continues to be extended until it is either pruned or emits an
    end-of-sequence (`eos`) symbol (if set). The search ends for a batch element when
    its highest probability path ends with an `eos` or all paths end with an `eos`
    (depending on the setting of `finish_all_paths`). The search ends for the entire
    batch either when the search for all batch elements have ended or `max_iters` steps
    has been reached, whichever comes first. It is therefore necessary to set at least
    one of `eos` or `max_iters`.

    The call returns a triple of tensors ``y, y_lens, y_log_probs``. ``y`` is a long
    tensor of shape ``(S, N, width)`` containing the `width` paths per batch element.
    `y_lens` is a long tensor of shape ``(N, width)`` of the lengths of the
    corresponding paths including the first instance of `eos`, if it exists. For batch
    element ``n`` and path ``k``, only the tokens in ``y[:y_lens[n, k], n, k]`` are
    valid.  `y_log_probs` is of shape ``(N, width)`` and contains the log probabilities
    of the paths.

    Parameters
    ----------
    lm : ExtractableSequentialLanguageModel
        The language model responsible for producing distributions over the next token
        type
    width : int
        The beam width
    eos : int or None, optional
        The end of sequence type. If set, must be in-vocabulary (according to
        ``lm.vocab_size``). Either `eos` or `max_iters` must be set.
    max_iters : int or None, optional
        The maximum number of tokens to generate in the paths before returning. Either
        `eos` or `max_iters` must be set.
    finish_all_paths : bool, optional
        Applicable only when `eos` is set. If :obj:`True`, waits for all paths in all
        batches' beams to emit an `eos` symbol before stopping. If :obj:`False`, only
        the highest probability path need end with an `eos` before stopping.

    Warnings
    --------
    Return values will always contain `width` prefixes, regardless of whether this is
    possible. The log probabilities of invalid prefixes will be set to
    :obj:`-float("inf")` and will populate the latter indices of the beam. Since this
    cannot be distinguished from a zero-probability path (``log 0 = -inf``), care must
    be taken by the user to avoid confusing them.

    As soon as a batch element reaches its completion condition the search is frozen for
    that batch element, even if the search continues for other batch elements. This is
    in order to produce consistent results across batch sizes.

    Notes
    -----
    While the core operations of beam search - extending existing paths and pruning the
    low scoring ones - are generally constant, the details will vary between
    implementations. This no-frills implementation is best considered a starting point.
    """

    __constants__ = ["width", "eos", "max_iters", "finish_all_paths"]

    width: int
    eos: Optional[int]
    max_iters: Optional[int]
    finish_all_paths: bool
    lm: ExtractableSequentialLanguageModel

    def __init__(
        self,
        lm: ExtractableSequentialLanguageModel,
        width: int,
        eos: Optional[int] = None,
        max_iters: Optional[int] = None,
        finish_all_paths: bool = False,
    ):
        super().__init__()
        if width < 1:
            raise ValueError("width must be positive")
        if eos is not None:
            if eos < -lm.vocab_size or eos > lm.vocab_size - 1:
                raise ValueError(
                    f"Expected eos to be in the range [{-lm.vocab_size}, "
                    f"{lm.vocab_size - 1}], got {eos}"
                )
            eos = (eos + lm.vocab_size) % lm.vocab_size
        if max_iters is not None and max_iters < 0:
            raise ValueError("max_iters must be non-negative")
        if eos is None and max_iters is None:
            raise ValueError("at least one of eos or max_iters must be set")
        self.lm = lm
        self.width = width
        self.eos = eos
        self.max_iters = max_iters
        self.finish_all_paths = finish_all_paths

    def reset_parameters(self) -> None:
        if hasattr(self.lm, "reset_parameters"):
            self.lm.reset_parameters()

    def update_log_probs_for_step(
        self,
        log_probs_prev: torch.Tensor,
        log_probs_t: torch.Tensor,
        y_prev: torch.Tensor,
        y_prev_lens: torch.Tensor,
        eos_mask: torch.Tensor,
    ) -> Tuple[torch.Tensor, torch.Tensor]:
        """Update log_probs_prev and log_probs_t for a step of the beam search

        Subclasses may overload this method to modify the log-probabilities of the paths
        in the beam as well as the log-probabilities of the tokens extending each path.

        Parameters
        ----------
        log_probs_prev : torch.Tensor
            Of shape ``(N, K)`` containing the log probabilities of paths up to the
            current step.
        log_probs_t : torch.Tensor
            Of shape ``(N, K, V)`` containing the log probabilities of extending each
            path with a token of a given type.
        y_prev : torch.Tensor
            Of shape ``(S, N, K)`` containing the paths in the beam up to the current
            step.
        y_prev_lens : torch.Tensor
            Of shape ``(N, K)`` containing the lengths of the paths up to the current
            step (including the first `eos`, if any). For batch element ``n`` and path
            ``k``, only the tokens in the range ``y_prev[:y_prev_lens[n, k], n, k]`` are
            valid.
        eos_mask : torch.Tensor
            A boolean tensor of shape ``(N, K)`` which is true when a path has already
            ended. Will be all :obj:`False` when `eos` is unset or there is no history.

        Returns
        -------
        log_probs_prev_new, log_probs_t_new : torch.Tensor, torch.Tensor
            The modified versions of the associated arguments

        Notes
        -----
        Modifications mean that the results will no longer be interpreted as log
        probabilities, but scores.
        """
        return log_probs_prev, log_probs_t

    def _to_width(
        self,
        y_prev: torch.Tensor,
        log_probs_prev: torch.Tensor,
        y_prev_lens: torch.Tensor,
    ) -> Tuple[torch.Tensor, torch.Tensor, torch.Tensor]:
        S, N, prev_width = y_prev.shape
        if prev_width < self.width:
            # fill with invalid paths
            rem = self.width - prev_width
            log_probs_prev = torch.cat(
                [log_probs_prev, log_probs_prev.new_full((N, rem), -float("inf"))], 1
            )
            y_prev = torch.cat([y_prev, y_prev.new_zeros(S, N, rem)], 2)
            y_prev_lens = torch.cat([y_prev_lens, y_prev_lens.new_zeros(N, rem)], 1)
        elif prev_width > self.width:
            # get the highest probability prefixes of what we've got
            log_probs_prev, src = log_probs_prev.topk(self.width, 1)
            y_prev = y_prev.gather(2, src.unsqueeze(0).expand(S, N, self.width))
            y_prev_lens = y_prev_lens.gather(1, src)
        return y_prev, log_probs_prev, y_prev_lens

    def forward(
        self, y_prev: torch.Tensor, prev: Dict[str, torch.Tensor] = dict()
    ) -> Tuple[torch.Tensor, torch.Tensor, torch.Tensor]:
        if y_prev.dim() == 2:
            prev_width = 1
        elif y_prev.dim() == 3:
            if not y_prev.size(0):
                raise RuntimeError(
                    "Cannot start with empty prefix when y_prev is 3 dimensional"
                )
            prev_width = y_prev.size(2)
            if prev_width < 1:
                raise RuntimeError("dim 3 in y_prev must be positive")
            y_prev = y_prev.flatten(1)
        else:
            raise RuntimeError("y_prev must be 2 or 3 dimensional")

        device = y_prev.device
        S_prev, N = y_prev.size(0), y_prev.size(1) // prev_width
        prev = self.lm.update_input(prev, y_prev)
        y_prev = y_prev.view(S_prev, N, prev_width)

        if self.eos is not None and S_prev:
            y_prev_lens = (
                -((y_prev == self.eos).cumsum(0).clamp(max=1).sum(0) - 1).clamp(min=0)
                + S_prev
            )

            len_eq_mask = y_prev_lens.unsqueeze(1) == y_prev_lens.unsqueeze(2)  # NKK
            tok_ge_len_mask = (
                torch.arange(S_prev, device=device).view(S_prev, 1, 1) >= y_prev_lens
            )  # SNK
            eq_mask = (
                y_prev.unsqueeze(2) == y_prev.unsqueeze(3)
            ) | tok_ge_len_mask.unsqueeze(
                3
            )  # SNKK
            eq_mask = (
                eq_mask.all(0)
                & len_eq_mask
                & ~torch.eye(prev_width, dtype=torch.bool, device=device)
            )  # NKK
            if eq_mask.any():
                raise RuntimeError(
                    "y_prev was equivalent for the following (batch_idx, path_idx) "
                    f"paths: {torch.nonzero(eq_mask, as_tuple=True)}"
                )
        else:
            y_prev_lens = y_prev.new_full((N, prev_width), S_prev)
        log_probs_prev = torch.full(
            (N, prev_width), -math.log(prev_width), device=device
        )

        if self.max_iters is None:
            max_iters = 1024 * 1024 * 1024 * 1024
        else:
            max_iters = self.max_iters
        for t in range(S_prev, max_iters + S_prev):
            t = torch.tensor(t, device=device)

            if self.eos is not None and t:
                # determine which paths have already finished (and whether we should
                # stop)
                eos_mask = (
                    y_prev.permute(1, 2, 0)
                    .gather(2, (y_prev_lens - 1).clamp(min=0).unsqueeze(2))
                    .squeeze(2)
                    == self.eos
                ) & (y_prev_lens > 0)
                if self.finish_all_paths:
                    done_mask = eos_mask.all(1, keepdim=True)
                else:
                    done_mask = eos_mask[..., :1]
                if done_mask.all():
                    break
            else:
                eos_mask = torch.full((N, prev_width), False, device=device)
                done_mask = eos_mask[..., :1]

            # determine extension probabilities
            log_probs_t, in_next = self.lm(y_prev.flatten(1), prev, t)
            log_probs_t = log_probs_t.reshape(N, prev_width, self.lm.vocab_size)

            # update probabilities if the subclass so desires
            log_probs_prev, log_probs_t = self.update_log_probs_for_step(
                log_probs_prev, log_probs_t, y_prev, y_prev_lens, eos_mask
            )

            if self.eos is not None:
                # if a path has finished, we allocate the entire probability mass to the
                # eos token
                log_probs_t = log_probs_t.masked_fill(
                    eos_mask.unsqueeze(2), -float("inf")
                )
                eos_mask_ = eos_mask.unsqueeze(2).repeat(1, 1, self.lm.vocab_size)
                eos_mask_[..., : self.eos] = False
                eos_mask_[..., self.eos + 1 :] = False
                log_probs_t = log_probs_t.masked_fill(eos_mask_, 0.0)

            # extend + prune
            (y_next, y_next_lens, log_probs_next, next_src) = beam_search_advance(
                log_probs_t, self.width, log_probs_prev, y_prev, y_prev_lens
            )

            if self.eos is not None:
                # beam_search_advance always increments the length. Decrement for the
                # paths which had completed before the step
                y_next_lens = y_next_lens - eos_mask.gather(1, next_src).to(y_next_lens)

            # update lm intermediate values
            next_src = (
                torch.arange(
                    0, prev_width * N, prev_width, device=next_src.device
                ).unsqueeze(1)
                + next_src
            )
            prev = self.lm.extract_by_src(in_next, next_src.flatten())

            if self.eos is not None and done_mask.any():
                y_prev, log_probs_prev, y_prev_lens = self._to_width(
                    y_prev, log_probs_prev, y_prev_lens
                )
                y_next[:-1] = torch.where(done_mask.unsqueeze(0), y_prev, y_next[:-1])
                log_probs_next = torch.where(done_mask, log_probs_prev, log_probs_next)
                y_next_lens = torch.where(done_mask, y_prev_lens, y_next_lens)

            y_prev = y_next
            y_prev_lens = y_next_lens
            log_probs_prev = log_probs_next
            prev_width = self.width

        y_prev, log_probs_prev, y_prev_lens = self._to_width(
            y_prev, log_probs_prev, y_prev_lens
        )

        return y_prev, y_prev_lens, log_probs_prev


class CTCPrefixSearch(torch.nn.Module):
    r"""Perform a CTC prefix search with optional shallow fusion

    A Connectionist Temporal Classification [graves2006]_ prefix search is similar to a
    beam search, but a fixed number of (reduced) prefixes are maintained in the beam
    rather than a fixed number of paths. Reduced paths contain no blank labels.

    This module is called with the following signature:

        search(logits, logit_lens=None, prev=dict())

    where `logits` is a tensor of shape ``(T, N, V + 1)`` s.t. ``logits[t, n]``
    represents the unnormalized log-probabilities over the extended vocabulary
    (including blanks) at step ``t`` of batch element ``n``. The blank type logits are
    assumed to be stored in the final index of the vocabulary: ``logits[..., V]``.
    `logit_lens` is an optional tensor of shape ``(N,)`` s.t., for a given batch index
    ``n``, only the values in the slice ``logits[:lens[n], n]`` are valid. If
    `logit_lens` is not specified then all sequences are assumed to be of length ``T``.

    The call returns a triple of tensors ``y, y_lens, y_probs``. ``y`` is a long tensor
    of shape ``(S, N, width)`` containing the `width` prefixes per batch element, ``S <=
    T``. `y_lens` is a long tensor of shape ``(N, width)`` of the lengths of the
    corresponding prefixes: for each batch element ``n`` and prefix ``k``, only the
    tokens ``y[:y_lens[n, k], n, k]`` are valid. `y_probs` is a tensor of shape ``(N,
    width)`` containing those prefix's etimated (not log) probabilities. Note that for
    all ``k``, ``y_lens[n, k] <= logit_lens[n]``. Prefixes are ordered in decreasing
    probability (``y_probs[n, k] >= y_probs[n, k + 1]``).

    Shallow fusion [gulcehre2015]_ is enabled by initializing this module with `lm`.
    Shallow fusion updates the probability of extending a prefix :math:`y_{1..t-1}` with
    a new token math:`v` (:math:`v` is not blank) with the following equation

    .. math::
        \log S(y_t=v|y_{1..t-1}) = \log P_{logits}(y_t=v) +
                                                \beta \log P_{lm}(y_t = v|y_{1..t-1})

    The resulting value :math:`log S(y_t=v)` is not technically a probability. If the
    LM needs an initial input, it can be passed with the optional argument `prev`.

    Parameters
    ----------
    width : int
        The number of prefixes to keep track of per step.
    beta : float, optional
        The mixing coefficient :math:`\beta` used when performing shallow fusion.
    lm : MixableSequentialLanguageModel or None, optional
        If set, the language model used in shallow fusion. Specifying `lm` will
        restrict the extended vocabulary size of `logits` to be one more than that
        of `lm`: ``lm.vocab_size == V``.

    Warnings
    --------
    The blank index, effectively ``V``, is different from the default index of
    :class:`torch.nn.CTCLoss`, ``0``. We chose this in order to avoid confusion between
    the index set of `logits` and the index set of `lm`: this way, the interpretation of
    the indices up to but excluding ``V`` in both refer to the same type/label.

    Return values will always contain `width` prefixes, regardless of whether this is
    possible. The probabilities of invalid prefixes will be set to :obj:`-float("inf")`
    and will populate the latter indices of the beam.

    Notes
    -----
    The CTC prefix search is often called a beam search in the literature. We stick with
    the name from [graves2006]_ as it is entirely possible to apply a normal beam search
    to CTC logits, only removing blank labels after the search. Doing so would be faster
    and may not lead to much decrease in performance if `logits` is sufficiently
    "peaky".
    """

    __constants__ = ["width", "beta"]

    width: int
    beta: float
    lm: Optional[MixableSequentialLanguageModel]

    def __init__(
        self,
        width: int,
        beta: float = 0.2,
        lm: Optional[MixableSequentialLanguageModel] = None,
    ):
        super().__init__()
        if width < 1:
            raise ValueError("width must be positive")
        self.width = width
        self.beta = beta
        if lm is None:
            self.add_module("lm", None)
        else:
            self.lm = lm

    def reset_parameters(self) -> None:
        if self.lm is not None and hasattr(self.lm, "reset_parameters"):
            self.lm.reset_parameters()

    def forward(
        self,
        logits: torch.Tensor,
        lens: Optional[torch.Tensor] = None,
        prev: Dict[str, torch.Tensor] = dict(),
    ) -> Tuple[torch.Tensor, torch.Tensor, torch.Tensor]:
        if logits.dim() != 3:
            raise RuntimeError("logits must be 3 dimensional")
        T, N, Vp1 = logits.shape
        V = Vp1 - 1
        if self.lm is not None and self.lm.vocab_size != V:
            raise RuntimeError(
                f"Expected dim 2 of logits to be {self.lm.vocab_size + 1}, got {Vp1}"
            )
        if lens is None:
            lens = torch.full((N,), T, device=logits.device)
            len_min = len_max = T
        elif lens.dim() != 1:
            raise RuntimeError("lens must be 1 dimensional")
        elif lens.size(0) != N:
            raise RuntimeError(f"expected dim 0 of lens to be {N}, got {lens.size(0)}")
        else:
            len_min, len_max = lens.min().item(), lens.max().item()

        probs = logits.softmax(2)
        blank_probs = probs[..., V]  # (T, N)
        nonext_probs = probs[..., :V]  # (T, N, V)
        nb_probs_prev, b_probs_prev = logits.new_zeros((N, 1)), logits.new_ones((N, 1))
        y_prev = torch.empty((0, N, 1), dtype=torch.long, device=logits.device)
        y_prev_lens = y_prev_last = torch.zeros(
            (N, 1), dtype=torch.long, device=logits.device
        )
        prev_is_prefix = torch.full((N, 1, 1), True, device=logits.device)
        if self.lm is not None:
            prev = self.lm.update_input(prev, y_prev)
        prev_width = 1
        for t in range(len_max):
            valid_mask = None if t < len_min else (t < lens).unsqueeze(1)  # (N, 1)
            nonext_probs_t, blank_probs_t = nonext_probs[t], blank_probs[t]
            if self.lm is None or not self.beta:
                ext_probs_t = nonext_probs_t.unsqueeze(1).expand(N, prev_width, V)
                in_next = dict()
            else:
                lm_log_probs_t, in_next = self.lm(
                    y_prev.flatten(1), prev, y_prev_lens.flatten()
                )
                lm_probs_t = (self.beta * lm_log_probs_t).exp().view(N, prev_width, V)
                # note we're no longer in log space, so it's a product
                ext_probs_t = lm_probs_t * nonext_probs_t.unsqueeze(1)
                del lm_log_probs_t, lm_probs_t
            (
                y_next,
                y_next_last,
                y_next_lens,
                (nb_probs_next, b_probs_next),
                next_is_prefix,
                next_src,
                next_is_nonext,
            ) = ctc_prefix_search_advance(
                (ext_probs_t, nonext_probs_t, blank_probs_t),
                self.width,
                (nb_probs_prev, b_probs_prev),
                y_prev,
                y_prev_last,
                y_prev_lens,
                prev_is_prefix,
            )

            if self.lm is not None and self.beta:
                next_src = (
                    torch.arange(
                        0, prev_width * N, prev_width, device=next_src.device
                    ).unsqueeze(1)
                    + next_src
                )
                prev = self.lm.extract_by_src(prev, next_src.flatten())
                in_next = self.lm.extract_by_src(in_next, next_src.flatten())
                prev = self.lm.mix_by_mask(prev, in_next, next_is_nonext.flatten())

            if valid_mask is None:
                y_prev_lens = y_next_lens
                nb_probs_prev, b_probs_prev = nb_probs_next, b_probs_next
            else:
                y_next[:-1] = torch.where(valid_mask.unsqueeze(0), y_next[:-1], y_prev)
                y_prev_lens = torch.where(valid_mask, y_next_lens, y_prev_lens)
                if prev_width < self.width:
                    assert prev_width == 1  # otherwise advance would've padded it
                    # add invalid path probs rather than broadcast the one good one
                    neg_inf = nb_probs_prev.new_full(
                        (N, self.width - prev_width), -float("inf")
                    )
                    nb_probs_prev = torch.cat([nb_probs_prev, neg_inf], 1)
                    b_probs_prev = torch.cat([b_probs_prev, neg_inf], 1)
                nb_probs_prev = torch.where(valid_mask, nb_probs_next, nb_probs_prev)
                b_probs_prev = torch.where(valid_mask, b_probs_next, b_probs_prev)
            y_prev = y_next
            # we can let y_next_last and next_is_prefix continue spinning after t passes
            # the length
            y_prev_last, prev_is_prefix = y_next_last, next_is_prefix
            prev_width = self.width

        probs_prev = nb_probs_prev + b_probs_prev

        if prev_width == 1 != self.width:
            # fill the shape, but only the first (empty path is valid)
            y_prev = y_prev.repeat(1, 1, self.width)
            y_prev_lens = y_prev_lens.repeat(1, self.width)
            probs_prev = torch.cat(
                [
                    probs_prev,
                    probs_prev.new_full((N, self.width - prev_width), -float("inf")),
                ],
                1,
            )
        # now we zero out the probabilities of duplicate paths which could've arisen
        return y_prev, y_prev_lens, probs_prev


class HardOptimalCompletionDistillationLoss(torch.nn.Module):
    r"""A categorical loss function over optimal next tokens

    Optimal Completion Distillation (OCD) [sabour2018]_ tries to minimize the train/test
    discrepancy in transcriptions by allowing seq2seq models to generate whatever
    sequences they want, then assigns a per-step loss according to whatever next token
    would set the model on a path that minimizes the edit distance in the future.

    In its "hard" version, the version used in the paper, the OCD loss function is
    simply a categorical cross-entropy loss of each hypothesis token's distribution
    versus those optimal next tokens, averaged over the number of optimal next tokens:

    .. math::

        loss(logits_t) = \frac{-\log Pr(s_t|logits_t)}{|S_t|}

    Where :math:`s_t \in S_t` are tokens from the set of optimal next tokens given
    :math:`hyp_{\leq t}` and `ref`. The loss is decoupled from an exact prefix of `ref`,
    meaning that `hyp` can be longer or shorter than `ref`.

    When called, this loss function has the signature::

        loss(logits, ref, hyp)

    `hyp` is a long tensor of shape ``(max_hyp_steps, batch_size)`` if `batch_first` is
    :obj:`False`, otherwise ``(batch_size, max_hyp_steps)`` that provides the hypothesis
    transcriptions. Likewise, `ref` of shape ``(max_ref_steps, batch_size)`` or
    ``(batch_size, max_ref_steps)`` providing reference transcriptions. `logits` is a
    4-dimensional tensor of shape ``(max_hyp_steps, batch_size, num_classes)`` if
    `batch_first` is :obj:`False`, ``(batch_size, max_hyp_steps, num_classes)``
    otherwise. A softmax over the step dimension defines the per-step distribution over
    class labels.

    Parameters
    ----------
    eos : int or None, optional
        A special token in `ref` and `hyp` whose first occurrence in each
        batch indicates the end of a transcript
    include_eos : bool, optional
        Whether to include the first instance of `eos` found in both `ref` and
        `hyp` as valid tokens to be computed as part of the distance. `eos`
        must be a valid class index if `include_eos` is :obj:`True`
    batch_first : bool, optional
        Whether the batch dimension comes first, or the step dimension
    ins_cost : float, optional
        The cost of an adding a superfluous token to a transcript in `hyp`
    del_cost : float, optional
        The cost of missing a token from `ref`
    sub_cost : float, optional
        The cost of swapping a token from `ref` with one from `hyp`
    weight : torch.Tensor or None, optional
        A float tensor of manual rescaling weight given to each class
    reduction : {'mean', 'none', 'sum'}, optional
        Specifies the reduction to be applied to the output. 'none': no
        reduction will be applied. 'sum': the output will be summed. 'mean':
        the output will be averaged.

    Attributes
    ----------
    eos : int
    include_eos, batch_first : bool
    ins_cost, del_cost, sub_cost : float
    reduction : {'mean', 'none', 'sum'}
    weight : torch.Tensor or None

    See Also
    --------
    pydrobert.torch.util.optimal_completion
        Used to determine the optimal next token set :math:`S`
    pydrobert.torch.util.random_walk_advance
        For producing a random `hyp` based on `logits` if the underlying
        model producing `logits` is auto-regressive. Also provides an example
        of sampling non-auto-regressive models
    """

    def __init__(
        self,
        eos: Optional[int] = None,
        include_eos: bool = True,
        batch_first: bool = False,
        ins_cost: float = 1.0,
        del_cost: float = 1.0,
        sub_cost: float = 1.0,
        weight: Optional[torch.Tensor] = None,
        reduction: str = "mean",
    ):
        super(HardOptimalCompletionDistillationLoss, self).__init__()
        self.eos = eos
        self.include_eos = include_eos
        self.batch_first = batch_first
        self.ins_cost = ins_cost
        self.del_cost = del_cost
        self.sub_cost = sub_cost
        self.reduction = reduction
        self._cross_ent = torch.nn.CrossEntropyLoss(weight=weight, reduction="none")

    @property
    def weight(self) -> Optional[torch.Tensor]:
        return self._cross_ent.weight

    @weight.setter
    def weight(self, value: Optional[torch.Tensor]):
        self._cross_ent.weight = value

    def check_input(self, logits: torch.Tensor, ref: torch.Tensor, hyp: torch.Tensor):
        """Check if input formatted correctly, otherwise RuntimeError"""
        if logits.dim() != 3:
            raise RuntimeError("logits must be 3 dimensional")
        if logits.shape[:-1] != hyp.shape:
            raise RuntimeError("first two dims of logits must match hyp shape")
        if (
            self.include_eos
            and self.eos is not None
            and ((self.eos < 0) or (self.eos >= logits.shape[-1]))
        ):
            raise RuntimeError(
                "if include_eos=True, eos ({}) must be a class idx".format(self.eos)
            )
        if self.reduction not in {"mean", "sum", "none"}:
            raise RuntimeError(
                '"{}" is not a valid value for reduction' "".format(self.reduction)
            )

    def forward(
        self,
        logits: torch.Tensor,
        ref: torch.Tensor,
        hyp: torch.Tensor,
        warn: bool = True,
    ) -> torch.Tensor:
        self.check_input(logits, ref, hyp)
        # the padding we use will never be exposed to the user, so we merely
        # ensure we're not trampling the eos
        padding = -2 if self.eos == -1 else -1
        self._cross_ent.ignore_index = padding
        optimals = optimal_completion(
            ref,
            hyp,
            eos=self.eos,
            include_eos=self.include_eos,
            batch_first=self.batch_first,
            ins_cost=self.ins_cost,
            del_cost=self.del_cost,
            sub_cost=self.sub_cost,
            padding=padding,
            exclude_last=True,
            warn=warn,
        )
        max_unique_next = optimals.shape[-1]
        logits = logits.unsqueeze(2).expand(-1, -1, max_unique_next, -1)
        logits = logits.contiguous()
        loss = self._cross_ent(
            logits.view(-1, logits.shape[-1]), optimals.flatten()
        ).view_as(optimals)
        padding_mask = optimals.eq(padding)
        no_padding_mask = padding_mask.eq(0)
        loss = loss.masked_fill(padding_mask, 0.0).sum(2)
        loss = torch.where(
            no_padding_mask.any(2), loss / no_padding_mask.float().sum(2), loss,
        )
        if self.reduction == "mean":
            loss = loss.mean()
        elif self.reduction == "sum":
            loss = loss.sum()
        return loss


class MinimumErrorRateLoss(torch.nn.Module):
    r"""Error rate expectation normalized over some number of transcripts

    Proposed in [prabhavalkar2018]_ though similar ideas had been explored
    previously. Given a subset of all possible token sequences and their
    associated probability mass over that population, this loss calculates the
    probability mass normalized over the subset, then calculates the
    expected error rate over that normalized distribution. That is, given some
    sequences :math:`s \in S \subseteq P`, the loss for a given reference
    transcription :math:`s^*` is

    .. math::

        \mathcal{L}(s, s^*) = \frac{Pr(s) ER(s, s^*)}{\sum_{s'} Pr(s')}

    This is an exact expectation over :math:`S` but not over :math:`P`. The
    larger the mass covered by :math:`S`, the closer the expectation is to the
    population - especially so for an n-best list (though it would be biased).

    This loss function has the following signature::

        loss(log_probs, ref, hyp)

    `log_probs` is a tensor of shape ``(batch_size, samples)`` providing the log joint
    probabilities of every path. `hyp` is a long tensor of shape ``(max_hyp_steps,
    batch_size, samples)`` if `batch_first` is :obj:`False` otherwise ``(batch_size,
    samples, max_hyp_steps)`` that provides the hypothesis transcriptions. `ref` is a 2-
    or 3-dimensional tensor. If 2D, it is of shape ``(max_ref_steps, batch_size)`` (or
    ``(batch_size, max_ref_steps)``). Alternatively, `ref` can be of shape
    ``(max_ref_steps, batch_size, samples)`` or ``(batch_size, samples,
    max_ref_steps)``.

    If `ref` is 2D, the loss is calculated as

    .. math::

        loss_{MER} = SoftMax(log\_probs)[ER(hyp_i, ref) - \mu_i]

    where :math:`\mu_i` is the average error rate along paths in the batch element
    :math:`i`. :math:`mu_i` can be removed by setting `sub_avg` to :obj:`False`. Note
    that each hypothesis is compared against the same reference as long as the batch
    element remains the same

    If `ref` is 3D, the loss is calculated as

    .. math::

        loss_{MER} = SoftMax(log\_probs)[ER(hyp_i, ref_i) - \mu_i]

    In this version, each hypothesis is compared against a unique reference

    Parameters
    ----------
    eos : int, optional
        A special token in `ref` and `hyp` whose first occurrence in each
        batch indicates the end of a transcript
    include_eos : bool, optional
        Whether to include the first instance of `eos` found in both `ref` and
        `hyp` as valid tokens to be computed as part of the distance.
    sub_avg : bool, optional
        Whether to subtract the average error rate from each pathwise error
        rate
    batch_first : bool, optional
        Whether batch/path dimensions come first, or the step dimension
    norm : bool, optional
        If :obj:`False`, will use edit distances instead of error rates
    ins_cost : float, optional
        The cost of an adding a superfluous token to a transcript in `hyp`
    del_cost : float, optional
        The cost of missing a token from `ref`
    sub_cost : float, optional
        The cost of swapping a token from `ref` with one from `hyp`
    reduction : {'mean', 'none', 'sum'}, optional
        Specifies the reduction to be applied to the output. 'none': no
        reduction will be applied. 'sum': the output will be summed. 'mean':
        the output will be averaged.

    Attributes
    ----------
    eos, ignore_index : int
    include_eos, sub_avg, batch_first, norm : bool
    ins_cost, del_cost, sub_cost : float
    reduction : {'mean', 'none', 'sum'}

    Notes
    -----

    A previous version of this module incorporated a Maximum Likelihood Estimate (MLE)
    into the loss as in [prabhavalkar2018]_, which required `logits` instead of
    `log_probs`. This was overly complicated, given the user can easily incorporate the
    additional loss term herself by using :class:`torch.nn.CrossEntropyLoss`. Take a
    look at the example below for how to recreate this

    Examples
    --------

    Assume here that `logits` is the output of some neural network, and that `hyp` has
    somehow been produced from that (e.g. a beam search or random walk). We combine this
    loss function with a cross-entropy/MLE term to sort-of recreate [prabhavalkar2018]_.

    >>> from pydrobert.torch.util import sequence_log_probs
    >>> steps, batch_size, num_classes, eos, padding = 30, 20, 10, 0, -1
    >>> samples, lmb = 10, .01
    >>> logits = torch.randn(
    ...     steps, samples, batch_size, num_classes, requires_grad=True)
    >>> hyp = torch.randint(num_classes, (steps, samples, batch_size))
    >>> ref_lens = torch.randint(1, steps + 1, (batch_size,))
    >>> ref_lens[0] = steps
    >>> ref = torch.nn.utils.rnn.pad_sequence(
    ...     [torch.randint(1, num_classes, (x,)) for x in ref_lens],
    ...     padding_value=padding,
    ... )
    >>> ref[ref_lens - 1, range(batch_size)] = eos
    >>> ref = ref.unsqueeze(1).repeat(1, samples, 1)
    >>> mer = MinimumErrorRateLoss(eos=eos)
    >>> mle = torch.nn.CrossEntropyLoss(ignore_index=padding)
    >>> log_probs = sequence_log_probs(logits, hyp, eos=eos)
    >>> l = mer(log_probs, ref, hyp)
    >>> l = l + lmb * mle(logits.view(-1, num_classes), ref.flatten())
    >>> l.backward()

    See Also
    --------
    pydrobert.torch.util.beam_search_advance
        For getting an n-best list into `hyp` and some `log_probs`.
    pydrobert.torch.util.random_walk_advance
        For getting a random sample into `hyp`
    pydrobert.torch.util.sequence_log_probs
        For converting token log probs (or logits) to sequence log probs
    """

    def __init__(
        self,
        eos: Optional[int] = None,
        include_eos: bool = True,
        sub_avg: bool = True,
        batch_first: bool = False,
        norm: bool = True,
        ins_cost: float = 1.0,
        del_cost: float = 1.0,
        sub_cost: float = 1.0,
        reduction: str = "mean",
    ):
        super(MinimumErrorRateLoss, self).__init__()
        self.eos = eos
        self.include_eos = include_eos
        self.sub_avg = sub_avg
        self.batch_first = batch_first
        self.norm = norm
        self.ins_cost = ins_cost
        self.del_cost = del_cost
        self.sub_cost = sub_cost
        self.reduction = reduction

    def check_input(
        self, log_probs: torch.Tensor, ref: torch.Tensor, hyp: torch.Tensor
    ):
        """Check if the input is formatted correctly, otherwise RuntimeError"""
        if log_probs.dim() != 2:
            raise RuntimeError("log_probs must be 2 dimensional")
        if hyp.dim() != 3:
            raise RuntimeError("hyp must be 3 dimensional")
        if ref.dim() not in {2, 3}:
            raise RuntimeError("ref must be 2 or 3 dimensional")
        if self.batch_first:
            if ref.dim() == 2:
                ref = ref.unsqueeze(1).expand(-1, hyp.shape[1], -1)
            if (ref.shape[:2] != hyp.shape[:2]) or (ref.shape[:2] != log_probs.shape):
                raise RuntimeError(
                    "ref and hyp batch_size and sample dimensions must match"
                )
            if ref.shape[1] < 2:
                raise RuntimeError(
                    "Batch must have at least two samples, got {}"
                    "".format(ref.shape[1])
                )
        else:
            if ref.dim() == 2:
                ref = ref.unsqueeze(-1).expand(-1, -1, hyp.shape[-1])
            if (ref.shape[1:] != hyp.shape[1:]) or (ref.shape[1:] != log_probs.shape):
                raise RuntimeError(
                    "ref and hyp batch_size and sample dimensions must match"
                )
            if ref.shape[2] < 2:
                raise RuntimeError(
                    "Batch must have at least two samples, got {}"
                    "".format(ref.shape[2])
                )
        if self.reduction not in {"mean", "sum", "none"}:
            raise RuntimeError(
                '"{}" is not a valid value for reduction' "".format(self.reduction)
            )

    def forward(
        self,
        log_probs: torch.Tensor,
        ref: torch.Tensor,
        hyp: torch.Tensor,
        warn: bool = True,
    ) -> torch.Tensor:
        self.check_input(log_probs, ref, hyp)
        if self.batch_first:
            batch_size, samples, max_hyp_steps = hyp.shape
            max_ref_steps = ref.shape[-1]
            if ref.dim() == 2:
                ref = ref.unsqueeze(1).repeat(1, samples, 1)
            ref = ref.view(-1, max_ref_steps)
            hyp = hyp.view(-1, max_hyp_steps)
        else:
            max_hyp_steps, batch_size, samples = hyp.shape
            max_ref_steps = ref.shape[0]
            if ref.dim() == 2:
                ref = ref.unsqueeze(-1).repeat(1, 1, samples)
            ref = ref.view(max_ref_steps, -1)
            hyp = hyp.view(max_hyp_steps, -1)
        er = error_rate(
            ref,
            hyp,
            eos=self.eos,
            include_eos=self.include_eos,
            norm=self.norm,
            batch_first=self.batch_first,
            ins_cost=self.ins_cost,
            del_cost=self.del_cost,
            sub_cost=self.sub_cost,
            warn=warn,
        ).view(batch_size, samples)
        if self.sub_avg:
            er = er - er.mean(1, keepdim=True)
        loss = er * torch.nn.functional.softmax(log_probs, 1)
        if self.reduction == "mean":
            loss = loss.mean()
        elif self.reduction == "sum":
            loss = loss.sum()
        return loss


class GlobalSoftAttention(torch.nn.Module, metaclass=abc.ABCMeta):
    r"""Parent class for soft attention mechanisms on an entire input sequence

    Global soft attention mechansims [bahdanau2015]_ are a way of getting rid
    of one variable-length sequence dimension ``T`` in an input `key` using a
    weighted sum of a tensor `value` that is informed by some other tensor,
    `query`. The weights are dictated by the function ``score(query, key)``.
    Usually, this is in the context of encoder-decoder architectures, which is
    explained here.

    Assume `query` is a tensor of shape ``(batch_size, query_size)``
    representing a single hidden state of a decoder RNN. Assume `key` is a
    tensor of shape ``(T, batch_size, key_size)`` representing the encoder
    output, ``dim == 0`` to specify that the variable-length dimension of `key`
    is the zero-th dimension, and ``value == key``. The output `out` will be a
    tensor of shape ``(batch_size, key_size)``. Letting :math:`t` index the
    `dim`-th dimension:

        .. math::

            out = \sum_t a_t value_t

    ``a`` is the attention vector. In our example, ``a`` will be of shape
    ``(T, batch_size)``. ``a`` is the result of a softmax over the `dim`-th
    dimension of another tensor ``e`` of shape ``(T, batch_size)`` with an
    optional `mask`

    .. math::

        a = softmax(e * mask - (1 - mask) \infty, dim)

    `mask` (if specified) is of shape ``(T, batch_size)`` and will set ``a`` to
    zero wherever the mask is zero. `mask` can be used to indicate padded
    values when `key` consists of variable-length sequences.

    ``e`` is the result of a score function over `key` and `query`

    .. math::

        e = score(query, key)

    ``score()`` is implemented by subclasses of :class:`GlobalSoftAttention`

    The signature when calling an instance this module is:

        attention(query, key, value[, mask])

    Parameters
    ----------
    query_size : int
        The length of the last dimension of the `query` argument
    key_size : int
        The length of the last dimension of the `key` argument
    dim : int, optional
        The sequence dimension of the `key` argument

    Attributes
    ----------
    query_size, key_size, dim : int

    Examples
    --------

    A simple auto-regressive decoder using soft attention on encoder outputs
    with "concat"-style attention

    >>> T, batch_size, encoded_size, hidden_size = 100, 5, 30, 124
    >>> num_classes, start, eos, max_decoder_steps = 20, -1, 0, 100
    >>> encoded_lens = torch.randint(1, T + 1, (batch_size,))
    >>> len_mask = torch.where(
    ...     torch.arange(T).unsqueeze(-1) < encoded_lens,
    ...     torch.tensor(1),
    ...     torch.tensor(0),
    ... )
    >>> encoded = torch.randn(T, batch_size, encoded_size)
    >>> rnn = torch.nn.RNNCell(encoded_size + 1, hidden_size)
    >>> ff = torch.nn.Linear(hidden_size, num_classes)
    >>> attention = ConcatSoftAttention(hidden_size, encoded_size)
    >>> h = torch.zeros((batch_size, hidden_size))
    >>> y = torch.full((1, batch_size), -1, dtype=torch.long)
    >>> for _ in range(max_decoder_steps):
    >>>     if y[-1].eq(eos).all():
    >>>         break
    >>>     context = attention(h, encoded, encoded, len_mask)
    >>>     cat = torch.cat([context, y[-1].unsqueeze(-1).float()], 1)
    >>>     h = rnn(cat)
    >>>     logit = ff(h)
    >>>     y_next = logit.argmax(-1).masked_fill(y[-1].eq(eos), eos)
    >>>     y = torch.cat([y, y_next.unsqueeze(0)], 0)

    See Also
    --------
    :ref:`Advanced Attention and Transformer Networks`
        :class:`GlobalSoftAttention` is compatible with a variety of inputs.
        This tutorial gives a toy transformer network to illustrate
        broadcasting semantics
    """

    def __init__(self, query_size: int, key_size: int, dim: int = 0):
        super(GlobalSoftAttention, self).__init__()
        self.query_size = query_size
        self.key_size = key_size
        self.dim = dim

    @abc.abstractmethod
    def score(self, query: torch.Tensor, key: torch.Tensor) -> torch.Tensor:
        """Calculate the score function over the entire input

        This is implemented by subclasses of :class:`GlobalSoftAttention`

        ``query.unsqueeze(self.dim)[..., 0]`` broadcasts with ``value[...,
        0]``. The final dimension of `query` is of length ``self.query_size``
        and the final dimension of `key` should be of length ``self.key_size``

        Parameters
        ----------
        query : torch.Tensor
        key : torch.Tensor

        Returns
        -------
        e : torch.Tensor
            Of the same shape as the above broadcasted tensor
        """
        raise NotImplementedError()

    def check_input(
        self,
        query: torch.Tensor,
        key: torch.Tensor,
        value: torch.Tensor,
        mask: Optional[torch.Tensor] = None,
    ) -> None:
        """Check if input is properly formatted, RuntimeError otherwise

        Warnings
        --------
        This method doesn't check that the tensors properly broadcast. If they
        don't, they will fail later on. It only ensures the proper sizes and
        that the final dimensions are appropriately sized where applicable

        See Also
        --------
        :ref:`Advanced Attention and Transformer Networks`
            For full broadcasting rules
        """
        key_dim = key.dim()
        if query.dim() != key_dim - 1:
            raise RuntimeError("query must have one fewer dimension than key")
        if key_dim != value.dim():
            raise RuntimeError("key must have same number of dimensions as value")
        if query.shape[-1] != self.query_size:
            raise RuntimeError("Last dimension of query must match query_size")
        if key.shape[-1] != self.key_size:
            raise RuntimeError("Last dimension of key must match key_size")
        if self.dim > key_dim - 2 or self.dim < -key_dim + 1:
            raise RuntimeError(
                "dim must be in the range [{}, {}]" "".format(-key_dim + 1, key_dim - 2)
            )
        if mask is not None and mask.dim() != key_dim - 1:
            raise RuntimeError("mask must have one fewer dimension than key")

    def forward(
        self,
        query: torch.Tensor,
        key: torch.Tensor,
        value: torch.Tensor,
        mask: Optional[torch.Tensor] = None,
    ) -> torch.Tensor:
        self.check_input(query, key, value, mask)
        e = self.score(query, key)
        if mask is not None:
            e = e.masked_fill(mask.eq(0), -float("inf"))
        a = torch.nn.functional.softmax(e, self.dim)
        c = (a.unsqueeze(-1) * value).sum(self.dim)
        return c

    def extra_repr(self) -> str:
        return "query_size={}, key_size={}, dim={}".format(
            self.query_size, self.key_size, self.dim
        )

    def reset_parameters(self):
        pass


class DotProductSoftAttention(GlobalSoftAttention):
    r"""Global soft attention with dot product score function

    From [luong2015]_, the score function for this attention mechanism is

    .. math::

        e = scale\_factor \sum_i query_i key_i

    Where :math:`i` indexes the last dimension of both the query and key

    Parameters
    ----------
    size : int
        Both the query and key size
    dim : int, optional
    scale_factor : float, optional
        A floating point to multiply the each :math:`e` with. Usually
        1, but if set to :math:`1 / size`, you'll get the scaled dot-product
        attention of [vaswani2017]_

    Attributes
    ----------
    query_size, key_size, dim : int
    scale_factor : float

    See Also
    --------
    GlobalSoftAttention
        For a description of how to call this module, how it works, etc.
    """

    def __init__(self, size: int, dim: int = 0, scale_factor: float = 1.0):
        super(DotProductSoftAttention, self).__init__(size, size, dim)
        self.scale_factor = scale_factor

    def score(self, query: torch.Tensor, key: torch.Tensor) -> torch.Tensor:
        query = query.unsqueeze(self.dim)
        return (query * key).sum(-1) * self.scale_factor

    def extra_repr(self) -> str:
        return "size={}, dim={}".format(self.query_size, self.dim)


class GeneralizedDotProductSoftAttention(GlobalSoftAttention):
    r"""Dot product soft attention with a learned matrix in between

    The "general" score function from [luong2015]_, the score function for this
    attention mechanism is

    .. math::

        e = \sum_q query_q \sum_k W_{qk} key_k

    For some learned matrix :math:`W`. :math:`q` indexes the last dimension of `query`
    and :math:`k` the last dimension of `key`

    Parameters
    ----------
    query_size : int
    key_size : int
    dim : int, optional
    bias : bool, optional
        Whether to add a bias term ``b``: :math:`W key + b`

    Attributes
    ----------
    query_size, key_size, dim : int
    W : torch.nn.Linear
        The matrix :math:`W`

    See Also
    --------
    GlobalSoftAttention
        For a description of how to call this module, how it works, etc.
    """

    def __init__(
        self, query_size: int, key_size: int, dim: int = 0, bias: bool = False
    ):
        super(GeneralizedDotProductSoftAttention, self).__init__(
            query_size, key_size, dim
        )
        self.W = torch.nn.Linear(key_size, query_size, bias=bias)

    def score(self, query: torch.Tensor, key: torch.Tensor) -> torch.Tensor:
        Wkey = self.W(key)
        query = query.unsqueeze(self.dim)
        return (query * Wkey).sum(-1)

    def reset_parameters(self) -> None:
        self.W.reset_parameters()


class ConcatSoftAttention(GlobalSoftAttention):
    r"""Attention where query and key are concatenated, then fed into an MLP

    Proposed in [luong2015]_, though quite similar to that proposed in [bahdanau2015]_,
    the score function for this layer is:

    .. math::

        e = \sum_i v_i \tanh(\sum_c W_{ic} [query, key]_c)

    For some learned matrix :math:`W` and vector :math:`v`, where :math:`[query, key]`
    indicates concatenation along the last axis. `query` and `key` will be expanded to
    fit their broadcast dimensions. :math:`W` has shape ``(inter_size, key_size)`` and
    :math:`v` has shape ``(hidden_size,)``

    Parameters
    ----------
    query_size : int
    key_size : int
    dim : int, optional
    bias : bool, optional
        Whether to add bias term ``b`` :math:`W [query, key] + b`
    hidden_size : int, optional

    Attributes
    ----------
    query_size, key_size, dim, hidden_size : int
    W : torch.nn.Linear
        The matrix :math:`W`
    v : torch.nn.Linear
        The vector :math:`v` as a single-row matrix

    See Also
    --------
    GlobalSoftAttention
        For a description of how to call this module, how it works, etc.
    """

    def __init__(
        self,
        query_size: int,
        key_size: int,
        dim: int = 0,
        bias: bool = False,
        hidden_size: int = 1000,
    ):
        super(ConcatSoftAttention, self).__init__(query_size, key_size, dim)
        self.hidden_size = hidden_size
        self.W = torch.nn.Linear(query_size + key_size, hidden_size, bias=bias)
        # there's no point in a bias for v. It'll just be absorbed by the
        # softmax later. You could add a bias after the tanh layer, though...
        self.v = torch.nn.Linear(hidden_size, 1, bias=False)

    def score(self, query: torch.Tensor, key: torch.Tensor) -> torch.Tensor:
        query = query.unsqueeze(self.dim)
        query_wo_last, key_wo_last = torch.broadcast_tensors(query[..., 0], key[..., 0])
        query, _ = torch.broadcast_tensors(query, query_wo_last.unsqueeze(-1))
        key, _ = torch.broadcast_tensors(key, key_wo_last.unsqueeze(-1))
        cat = torch.cat([query, key], -1)
        Wcat = self.W(cat)
        return self.v(Wcat).squeeze(-1)

    def reset_parameters(self) -> None:
        self.W.reset_parameters()
        self.v.reset_parameters()

    def extra_repr(self) -> str:
        s = super(ConcatSoftAttention, self).extra_repr()
        s += ", hidden_size={}".format(self.hidden_size)
        return s


class MultiHeadedAttention(GlobalSoftAttention):
    r"""Perform attention over a number of heads, concatenate, and project

    Multi-headed attention was proposed in [vaswani2017]_. It can be considered a
    wrapper around standard :class:`GlobalSoftAttention` that also performs
    :class:`GlobalSoftAttention`, but with more parameters. The idea is to replicate
    transformed versions of the `query`, `key`, and `value` `num_heads` times. Letting
    :math:`h` index the head:

    .. math::

        query_h = W^Q_h query \\
        key_h = W^K_h key \\
        value_h = W^V_h value

    If `query` is of shape ``(..., query_size)``, :math:`W^Q_h` is a learned matrix of
    shape ``(query_size, d_q)`` that acts on the final dimension of `query`. Likewise,
    :math:`W^K_h` is of shape ``(key_size, d_k)`` and :math:`W^V_h` is of shape
    ``(value_size, d_v)``. Note here that the last dimension of `value` must also be
    provided in `value_size`, unlike in other attention layers.

    Each head is then determined via a wrapped :class:`GlobalSoftAttention` instance,
    `single_head_attention`:

    .. math::

        head_h = single\_head\_attention(query_h, key_h, value_h, mask)

    Where `mask` is repeated over all :math:`h`.

    Since each :math:`head_h` has the same shape, they can be concatenated along the
    last dimension to get the tensor :math:`cat` of shape ``(..., d_v * num_heads)``,
    which is linearly transformed into the output

    .. math::

        out = W^C cat

    With a learnable matrix :math:`W^C` of shape ``(d_v * num_heads, out_size)``. `out`
    has a shape ``(..., out_size)``

    This module has the following signature when called

        attention(query, key, value[, mask])

    Parameters
    ----------
    query_size : int
        The size of the last dimension of the `query` being passed to this module (not
        the size of a head's query).
    key_size : int
        The size of the last dimension of the `key` being passed to this module (not the
        size of a head's key).
    value_size : int
        The size of the last dimension of the `value` being passed to this module (not
        the size of a head's value).
    num_heads : int
        The number of heads to spawn.
    single_head_attention : GlobalSoftAttention
        An instance of a subclass of :class:`GlobalSoftAttention` responsible for
        processing a head. `single_head_attention` attention will be used to derive the
        sequence dimension (``dim``) of `key` via ``single_head_attention.dim``, the
        size of a head's query ``d_k`` via ``single_head_attention.query_size``, and the
        size of a head's key via ``single_head_attention.key_size``
    out_size : int, optional
        The size of the last dimension of `out`. If unset, the default is to match
        `value_size`
    d_v : int, optional
        The size of the last dimension of a head's value. If unset, will default to
        ``max(1, value_size // num_heads)``
    bias_WQ : bool, optional
        Whether to add a bias term to :math:`W^Q`
    bias_WK : bool, optional
        Whether to add a bias term to :math:`W^K`
    bias_WV : bool, optional
        Whether to add a bias term to :math:`W^V`
    bias_WC : bool, optional
        Whether to add a bias term to :math:`W^C`

    Attributes
    ----------
    query_size, key_size, value_size, out_size, num_heads, dim : int
    d_q, d_k, d_v : int
    single_head_attention : GlobalSoftAttention
    WQ, WK, WV, WC : torch.nn.Linear
        Matrices :math:`W^Q`, :math:`W^K`, :math:`W^V`, and :math:`W^C`
    """

    def __init__(
        self,
        query_size: int,
        key_size: int,
        value_size: int,
        num_heads: int,
        single_head_attention: GlobalSoftAttention,
        out_size: Optional[int] = None,
        d_v: Optional[int] = None,
        bias_WQ: bool = False,
        bias_WK: bool = False,
        bias_WV: bool = False,
        bias_WC: bool = False,
    ):
        super(MultiHeadedAttention, self).__init__(
            query_size, key_size, dim=single_head_attention.dim
        )
        self.value_size = value_size
        self.out_size = value_size if out_size is None else out_size
        self.num_heads = num_heads
        self.single_head_attention = single_head_attention
        # we don't keep these in sync in case someone's using
        # single_head_attention
        self.d_q = single_head_attention.query_size
        self.d_k = single_head_attention.key_size
        self.d_v = max(1, value_size // num_heads) if d_v is None else d_v
        self.WQ = torch.nn.Linear(query_size, num_heads * self.d_q, bias=bias_WQ)
        self.WK = torch.nn.Linear(key_size, num_heads * self.d_k, bias=bias_WK)
        self.WV = torch.nn.Linear(value_size, num_heads * self.d_v, bias=bias_WV)
        self.WC = torch.nn.Linear(self.d_v * num_heads, self.out_size, bias=bias_WC)
        single_head_attention.reset_parameters()

    def check_input(
        self,
        query: torch.Tensor,
        key: torch.Tensor,
        value: torch.Tensor,
        mask: Optional[torch.Tensor] = None,
    ):
        """Check that input is formatted correctly, RuntimeError otherwise"""
        super(MultiHeadedAttention, self).check_input(query, key, value, mask)
        if value.shape[-1] != self.value_size:
            raise RuntimeError("Last dimension of value must match value_size")

    def score(self, query: torch.Tensor, key: torch.Tensor) -> NoReturn:
        raise NotImplementedError(
            "In MultiHeadedAttention, score() is handled by " "single_head_attention"
        )

    def forward(
        self,
        query: torch.Tensor,
        key: torch.Tensor,
        value: torch.Tensor,
        mask: Optional[torch.Tensor] = None,
    ) -> torch.Tensor:
        self.check_input(query, key, value, mask)
        query_shape = tuple(query.shape)
        key_shape = tuple(key.shape)
        value_shape = tuple(value.shape)
        key_dim = key.dim()
        dim = (self.dim + key_dim) % key_dim
        query_heads = self.WQ(query).view(
            *(query_shape[:-1] + (self.num_heads, self.d_q))
        )
        key_heads = self.WK(key).view(*(key_shape[:-1] + (self.num_heads, self.d_k)))
        value_heads = self.WV(value).view(
            *(value_shape[:-1] + (self.num_heads, self.d_v))
        )
        if mask is not None:
            mask = mask.unsqueeze(-2)
        old_dim = self.single_head_attention.dim
        try:
            self.single_head_attention.dim = dim
            cat = self.single_head_attention(query_heads, key_heads, value_heads, mask)
        finally:
            self.single_head_attention.dim = old_dim
        cat = cat.view(*(tuple(cat.shape[:-2]) + (self.num_heads * self.d_v,)))
        return self.WC(cat)

    def reset_parameters(self) -> None:
        self.WQ.reset_parameters()
        self.WK.reset_parameters()
        self.WV.reset_parameters()
        self.WC.reset_parameters()
        self.single_head_attention.reset_parameters()

    def extra_repr(self) -> str:
        s = super(MultiHeadedAttention, self).extra_repr()
        # rest of info in single_head_attention submodule
        s += ", value_size={}, out_size={}, num_heads={}".format(
            self.value_size, self.out_size, self.num_heads
        )
        return s


class SpecAugment(torch.nn.Module):
    r"""Perform warping/masking of time/frequency dimensions of filter bank features

    SpecAugment [park2019]_ (and later [park2020]_) is a series of data transformations
    for training data augmentation of time-frequency features such as Mel-scaled
    triangular filter bank coefficients.

    An instance `spec_augment` of `SpecAugment` is called as

        new_feats = spec_augment(feats[, lengths])

    `feats` is a float tensor of shape ``(N, T, F)`` where ``N`` is the batch dimension,
    ``T`` is the time (frames) dimension, and ``F`` is the frequency (coefficients per
    frame) dimension. `lengths` is an optional long tensor of shape ``(N,)`` specifying
    the actual number of frames before right-padding per batch element. That is,
    for batch index ``n``, only ``feats[n, :lengths[n]]`` are valid. `new_feats` is
    of the same size as `feats` with some or all of the following operations performed
    in order independently per batch index:

    1. Choose a random frame along the time dimension. Warp `feats` such that ``feats[n,
       0]`` and feats[n, lengths[n] - 1]`` are fixed, but that random frame gets mapped
       to a random new location a few frames to the left or right.
    2. Do the same for the frequency dimension.
    3. Mask out (zero) one or more random-width ranges of frames in a random location
       along the time dimension.
    4. Do the same for the frequency dimension.

    The original SpecAugment implementation only performs steps 1, 3, and 4; step 2 is a
    trivial extension.

    Default parameter values are from [park2020]_.

    The `spec_augment` instance must be in training mode in order to apply any
    transformations; `spec_augment` always returns `feats` as-is in evaluation mode.

    Parameters
    ----------
    max_time_warp : float, optional
        A non-negative float specifying the maximum number of frames the chosen
        random frame can be shifted left or right by in step 1. Setting to :obj:`0`
        disables step 1.
    max_freq_warp : float, optional
        A non-negative float specifying the maximum number of coefficients the chosen
        random frequency coefficient index will be shifted up or down by in step 2.
        Setting to :obj:`0` disables step 2.
    max_time_mask : int, optional
        A non-negative integer specifying an absolute upper bound on the number of
        sequential frames in time that can be masked out by a single mask. The minimum
        of this upper bound and that from `max_time_mask_proportion` specifies the
        actual maximum. Setting this, `max_time_mask_proportion`, `num_time_mask`,
        or `num_time_mask_proportion` to :obj:`0` disables step 3.
    max_freq_mask : int, optional
        A non-negative integer specifying the maximum number of sequential coefficients
        in frequency that can be masked out by a single mask. Setting this or
        `num_freq_mask` to :obj:`0` disables step 4.
    max_time_mask_proportion : float, optional
        A value in the range :math:`[0, 1]` specifying a relative upper bound on the
        number of squential frames in time that can be masked out by a single mask. For
        batch element ``n``, the upper bound is ``int(max_time_mask_poportion *
        length[n])``. The minimum of this upper bound and that from `max_time_mask`
        specifies the actual maximum. Setting this, `max_time_mask`, `num_time_mask`,
        or `num_time_mask_proportion` to :obj:`0` disables step 4.
    num_time_mask : int, optional
        A non-negative integer specifying an absolute upper bound number of random masks
        in time per batch element to create. Setting this, `num_time_mask_proportion`,
        `max_time_mask`, or `max_time_mask_proportion` to :obj:`0` disables step 3.
        Drawn i.i.d. and may overlap.
    num_time_mask_proportion : float, optional
        A value in the range :math:`[0, 1]` specifying a relative upper bound on the
        number of time masks per element in the batch to create. For batch element
        ``n``, the upper bound is ``int(num_time_mask_proportion * length[n])``. The
        minimum of this upper bound and that from `num_time_mask` specifies the
        actual maximum. Setting this, `num_time_mask`, `max_time_mask`, or
        `max_time_mask_proportion` to :obj:`0` disables step 3. Drawn i.i.d. and may
        overlap.
    num_freq_mask : int, optional
        The total number of random masks in frequency per batch element to create.
        Setting this or `max_freq_mask` to :obj:`0` disables step 4. Drawn i.i.d. and
        may overlap.
    interpolation_order : int, optional
        Controls order of interpolation of warping. 1 = linear (default for
        [park2020]_). 2 = thin plate (default for [park2019]_). Higher orders are
        possible at increased computational cost.

    Attributes
    ----------
    max_time_warp : float
    max_freq_warp : float
    max_time_mask : int
    max_freq_mask : int
    max_time_mask_proportion : float
    num_time_mask : int
    num_freq_mask : int
    interpolation_order : int

    Notes
    -----
    There are a few differences between this implementation of warping and those you
    might find online or described in the source paper [park2019]_. These require some
    knowledge of what's happening under the hood and are unlikely to change the way you
    use this function. We assume we're warping in time, though the following applies to
    frequency warping as well.

    First, the warp parameters are real- rather than integer-valued. You can set
    `max_time_warp` or `max_freq_warp` to 0.5 if you'd like. The shift value drawn
    between ``[0, max_time_warp]`` is also real-valued. Since the underlying warp
    relies on interpolation between partial indices anyways (the vast majority of tensor
    values will be the result of interpolation), there is no preference for
    integer-valued parameters from a computational standpoint. Further, real-valued warp
    parameters allow for a virtually infinite number of warps instead of just a few.

    Second, the boundary points of the warp interpolation are :obj:`-0.5` and
    :obj:`length - 0.5` rather than :obj:`0` and :obj:`length - 1` (implied by
    :func:`sparse_image_warp`). In short, this ensures the distance between the boundary
    and the shifted value is at least half a sample. This change is mostly
    inconsequential as any interpolated values with indices outside of ``[0, length -
    1]`` will be filled with boundary values anyways.

    Finally, time warping is implemented by determining the transformation in one
    dimension (time) and broadcasting it across the other (frequency), rather than
    performing a two-dimensional warp. This is not in line with [park2019]_, but is
    with [park2020]_. I have confirmed with the first author that the slight warping
    of frequency that occurred due to the 2D warp was unintentional.
    """

    def __init__(
        self,
        max_time_warp: float = 80.0,
        max_freq_warp: float = 0.0,
        max_time_mask: int = 100,
        max_freq_mask: int = 27,
        max_time_mask_proportion: float = 0.04,
        num_time_mask: int = 20,
        num_time_mask_proportion: float = 0.04,
        num_freq_mask: int = 2,
        interpolation_order: int = 1,
    ):
        super(SpecAugment, self).__init__()
        self.max_time_warp = max_time_warp
        self.max_freq_warp = max_freq_warp
        self.max_time_mask = max_time_mask
        self.max_freq_mask = max_freq_mask
        self.max_time_mask_proportion = max_time_mask_proportion
        self.num_time_mask = num_time_mask
        self.num_time_mask_proportion = num_time_mask_proportion
        self.num_freq_mask = num_freq_mask
        self.interpolation_order = interpolation_order

    def extra_repr(self) -> str:
        s = "warp_t={},max_f={},num_f={},max_t={},max_t_p={:.2f},num_t={}".format(
            self.max_time_warp,
            self.max_freq_mask,
            self.num_freq_mask,
            self.max_time_mask,
            self.max_time_mask_proportion,
            self.num_time_mask,
        )
        if self.max_freq_warp:
            s += ",warp_f={}".format(self.max_freq_warp)
        return s

    def check_input(
        self, feats: torch.Tensor, lengths: Optional[torch.Tensor] = None
    ) -> None:
        if feats.dim() != 3:
            raise RuntimeError(
                "Expected feats to have three dimensions, got {}".format(feats.dim())
            )
        if lengths is not None:
            if lengths.dim() != 1:
                raise RuntimeError(
                    "Expected lengths to be one dimensional, got {}"
                    "".format(lengths.dim())
                )
            N, T, _ = feats.shape
            if lengths.shape[0] != N:
                raise RuntimeError(
                    "Batch dimension of feats ({}) and lengths ({}) do not match"
                    "".format(N, lengths.shape[0])
                )
            if not torch.all((lengths <= T) & (lengths > 0)):
                raise RuntimeError(
                    "values of lengths must be between (1, {})".format(T)
                )

    def draw_parameters(
        self, feats: torch.Tensor, lengths: Optional[torch.Tensor] = None
    ) -> Tuple[
        Optional[torch.Tensor],
        Optional[torch.Tensor],
        Optional[torch.Tensor],
        Optional[torch.Tensor],
        Optional[torch.Tensor],
        Optional[torch.Tensor],
        Optional[torch.Tensor],
        Optional[torch.Tensor],
    ]:
        """Randomly draw parameterizations of augmentations

        Called as part of this layer's :func:`__call__` method.

        Parameters
        ----------
        feats : torch.Tensor
            Time-frequency features of shape ``(N, T, F)``.
        lengths : torch.Tensor or None, optional
            Long tensor of shape ``(N,)`` containing the number of frames before
            padding.

        Returns
        -------
        w_0 : torch.Tensor or :obj:`None`
            If step 1 is enabled, of shape ``(N,)`` containing the source points in the
            time warp (floatint-point).
        w : torch.Tensor or :obj:`None`
            If step 1 is enabled, of shape ``(N,)`` containing the number of frames to
            shift the source point by (positive or negative) in the destination in time.
            Positive values indicate a right shift.
        v_0 : torch.Tensor or :obj:`None`
            If step 2 is enabled, of shape ``(N,)`` containing the source points in the
            frequency warp (floating point)
        v : torch.Tensor or :obj:`None`
            If step 2 is enabled, of shape ``(N,)`` containing the number of
            coefficients to shift the source point by (positive or negative) in the
            destination in time. Positive values indicate a right shift.
            Floating-point
        t_0 : torch.Tensor or :obj:`None`
            If step 3 is enabled, of shape ``(N, M_T)`` where ``M_T`` is the number of
            time masks specifying the lower index (inclusive) of the time masks.
            Integer.
        t : torch.Tensor or :obj:`None`
            If step 3 is enabled, of shape ``(N, M_T)`` specifying the number of frames
            per time mask. Integer
        f_0 : torch.Tensor or :obj:`None`
            If step 4 is enabled, of shape ``(N, M_F)`` where ``M_F`` is the number of
            frequency masks specifying the lower index (inclusive) of the frequency
            masks. Integer.
        f : torch.Tensor or :obj:`None`
            If step 4 is enabled, of shape ``(N, M_F)`` specifying the number of
            frequency coefficients per frequency mask. Integer
        """
        N, T, F = feats.shape
        device = feats.device
        eps = torch.finfo(torch.float).eps
        omeps = 1 - eps
        if lengths is None:
            lengths = torch.tensor([T] * N, device=device)
        lengths = lengths.to(device)
        # note that order matters slightly in whether we draw widths or positions first.
        # The paper specifies that position is drawn first for warps, whereas widths
        # are drawn first for masks
        if self.max_time_warp:
            # we want the range (W, length - W) exclusive to be where w_0 can come
            # from. If W >= length / 2, this is impossible. Rather than giving up,
            # we limit the maximum length to W < length / 2
            max_ = torch.clamp(lengths.float() / 2 - eps, max=self.max_time_warp)
            w_0 = (
                torch.rand([N], device=device) * (lengths - 2 * (max_ + eps))
                + max_
                + eps
            )
            w = torch.rand([N], device=device) * (2 * max_) - max_
        else:
            w_0 = w = None
        if self.max_freq_warp:
            max_ = min(self.max_freq_warp, F / 2 - eps)
            v_0 = torch.rand([N], device=device) * (F - 2 * (max_ + eps)) + max_ + eps
            v = torch.rand([N], device=device) * (2 * max_) - max_
        else:
            v_0 = v = None
        if (
            self.max_time_mask
            and self.max_time_mask_proportion
            and self.num_time_mask
            and self.num_time_mask_proportion
        ):
            lengths = lengths.float()
            max_ = (
                torch.clamp(
                    lengths * self.max_time_mask_proportion, max=self.max_time_mask,
                )
                .floor()
                .to(device)
            )
            nums_ = (
                torch.clamp(
                    lengths * self.num_time_mask_proportion, max=self.num_time_mask,
                )
                .floor()
                .to(device)
            )
            t = (
                (
                    torch.rand([N, self.num_time_mask], device=device)
                    * (max_ + omeps).unsqueeze(1)
                )
                .long()
                .masked_fill(
                    nums_.unsqueeze(1)
                    <= torch.arange(
                        self.num_time_mask, dtype=lengths.dtype, device=device
                    ),
                    0,
                )
            )
            t_0 = (
                torch.rand([N, self.num_time_mask], device=device)
                * (lengths.unsqueeze(1) - t + omeps)
            ).long()
        else:
            t = t_0 = None
        if self.max_freq_mask and self.num_freq_mask:
            max_ = min(self.max_freq_mask, F)
            f = (
                torch.rand([N, self.num_freq_mask], device=device) * (max_ + omeps)
            ).long()
            f_0 = (
                torch.rand([N, self.num_freq_mask], device=device) * (F - f + omeps)
            ).long()
        else:
            f = f_0 = None
        return w_0, w, v_0, v, t_0, t, f_0, f

    @staticmethod
    def warp_1d_grid(
        src: torch.Tensor,
        flow: torch.Tensor,
        lengths: torch.Tensor,
        max_length: int,
        interpolation_order: int,
    ) -> torch.Tensor:
        """Interpolate grid values for 1d of a grid_sample

        Called as part of this layer's :func:`__call__` method.

        Parameters
        ----------
        src : torch.Tensor
            A long tensor of shape ``(N,)`` containing random source points.
        flow : torch.Tensor
            A long tensor of shape ``(N,)`` containing corresponding flow fields for
            ``src`` such that ``new_feats[n, * dst[n] *] =
            feats[n, * src[n] - flow[n] *]`` (for whichever dimension we're talking
            about).
        lengths : torch.Tensor
            A long tensor of shape ``(N,)`` specifying the number of valid indices along
            the dimension in question.
        max_length : int
            An integer s.t. ``max_length >= lengths[n]`` for all ``n``.
        interpolation order : int
            Degree of warp.

        Returns
        -------
        grid : torch.Tensor
            A float tensor of shape ``(N, max_length)`` providing coordinates for one
            dimension of :func:`torch.nn.functional.grid_sample` that will be used to
            warp the features
        """
        device = src.device
        # the interpolation has three points (per batch elem):
        # 1. t=-.5, flow=0
        # 2. t=src, flow=flow
        # 3. t=lengths -.5, flow=0
        # whatever happens after lengths -.5 is undefined
        # grid = (2 * dst - 2 * flow + 1) / max_length - 1
        N = src.shape[0]
        src, flow, lengths = src.float(), flow.float(), lengths.float()
        zeros = torch.zeros_like(src)
        src = torch.stack([zeros - 0.5, src, lengths - 0.5], 1)  # (N, 3)
        flow = torch.stack([zeros, flow, zeros], 1)  # (N, 3)
        sparse_grid = (2.0 * src + 1.0) / max_length - 1.0  # (N,3)
        t = torch.arange(max_length, device=device, dtype=torch.float)
        grid = polyharmonic_spline(
            (src + flow).unsqueeze(-1),  # dst (N, 3, 1)
            sparse_grid.unsqueeze(-1),  # (N, 3, 1)
            t.unsqueeze(0).expand(N, max_length).unsqueeze(-1),  # (N, T, 1)
            interpolation_order,
        ).squeeze(
            -1
        )  # (N, T)
        # we perform "boundary" interpolation, meaning any values past index length - 1
        # are assumed to be equal to the boundary and with zero gradient.
        boundary = (2.0 * lengths - 1.0) / max_length - 1.0
        grid = torch.min(grid, boundary.unsqueeze(-1))
        return grid

    def apply_parameters(
        self,
        feats: torch.Tensor,
        params: Tuple[
            Optional[torch.Tensor],
            Optional[torch.Tensor],
            Optional[torch.Tensor],
            Optional[torch.Tensor],
            Optional[torch.Tensor],
            Optional[torch.Tensor],
            Optional[torch.Tensor],
            Optional[torch.Tensor],
        ],
        lengths: Optional[torch.Tensor] = None,
    ) -> torch.Tensor:
        """Use drawn parameters to apply augmentations

        Called as part of this layer's :func:`__call__` method.

        Parameters
        ----------
        feats : torch.Tensor
            Time-frequency features of shape ``(N, T, F)``.
        params : sequence of torch.Tensor
            All parameter tensors returned by :func:`draw_parameters`.
        lengths : torch.Tensor, optional
            Tensor of shape ``(N,)`` containing the number of frames before padding.

        Returns
        -------
        new_feats : torch.Tensor
            Augmented time-frequency features of same shape as `feats`.
        """
        N, T, F = feats.shape
        device = feats.device
        if lengths is None:
            lengths = torch.tensor([T] * N, device=device)
        lengths = lengths.float()
        w_0, w, v_0, v, t_0, t, f_0, f = params
        new_feats = feats
        time_grid = freq_grid = None
        do_warp = False
        if w_0 is not None and w is not None:
            time_grid = self.warp_1d_grid(w_0, w, lengths, T, self.interpolation_order)
            do_warp = True
        if v_0 is not None and v is not None:
            freq_grid = self.warp_1d_grid(
                v_0,
                v,
                torch.tensor([F] * N, device=device),
                F,
                self.interpolation_order,
            )
            do_warp = True
        if do_warp:
            if time_grid is None:
                time_grid = torch.arange(T, device=device, dtype=torch.float)
                time_grid = (2 * time_grid + 1) / T - 1
                time_grid = time_grid.unsqueeze(0).expand(N, T)
            elif freq_grid is None:
                freq_grid = torch.arange(F, device=device, dtype=torch.float)
                freq_grid = (2 * freq_grid + 1) / F - 1
                freq_grid = freq_grid.unsqueeze(0).expand(N, F)
            time_grid = time_grid.unsqueeze(2).expand(N, T, F)
            freq_grid = freq_grid.unsqueeze(1).expand(N, T, F)
            # note: grid coordinate are (freq, time) rather than (time, freq)
            grid = torch.stack([freq_grid, time_grid], 3)  # (N, T, F, 2)
            new_feats = torch.nn.functional.grid_sample(
                new_feats.unsqueeze(1), grid, padding_mode="border", align_corners=False
            ).squeeze(1)
        tmask = fmask = None
        if t_0 is not None and t is not None:
            tmask = torch.arange(T, device=device).unsqueeze(0).unsqueeze(2)  # (1, T,1)
            t_1 = t_0 + t  # (N, MT)
            tmask = (tmask >= t_0.unsqueeze(1)) & (tmask < t_1.unsqueeze(1))  # (N,T,MT)
            tmask = tmask.any(2, keepdim=True)  # (N, T, 1)
        if f_0 is not None and f is not None:
            fmask = torch.arange(F, device=device).unsqueeze(0).unsqueeze(2)  # (1, F,1)
            f_1 = f_0 + f  # (N, MF)
            fmask = (fmask >= f_0.unsqueeze(1)) & (fmask < f_1.unsqueeze(1))  # (N,F,MF)
            fmask = fmask.any(2).unsqueeze(1)  # (N, 1, F)
        if tmask is not None:
            if fmask is not None:
                tmask = tmask | fmask
            new_feats = new_feats.masked_fill(tmask, 0.0)
        elif fmask is not None:
            new_feats = new_feats.masked_fill(fmask, 0.0)
        return new_feats

    def forward(
        self, feats: torch.Tensor, lengths: Optional[torch.Tensor] = None
    ) -> torch.Tensor:
        self.check_input(feats, lengths)
        if not self.training:
            return feats
        N, T, _ = feats.shape
        if lengths is None:
            lengths = torch.tensor([T] * N, device=feats.device)
        params = self.draw_parameters(feats, lengths)
        return self.apply_parameters(feats, params, lengths)


class RandomShift(torch.nn.Module):
    """Pad to the left and right of each sequence by a random amount

    This layer is intended for training models which are robust to small shifts in some
    variable-length sequence dimension (e.g. speech recognition). It pads each input
    sequence with some number of elements at its beginning and end. The number of
    elements is randomly chosen but bounded above by some proportion of the input length
    specified by the user. Its call signature is

        out, out_lens = layer(in_, in_lens)

    Where: `in_` is a tensor of shape ``(N, T, *)`` where ``N`` is the batch dimension
    and ``T`` is the sequence dimension; `in_lens` is a long tensor of shape ``(N,)``;
    `out` is a tensor of the same type as `in_` of shape ``(N, T', *)``; and `out_lens`
    is of shape ``(N,)``. The ``n``-th input sequence is stored in the range
    ``in_[n, :in_lens[n]]``. The padded ``n``-th sequence is stored in the range
    ``out[n, :out_lens[n]]``. Values outside of these ranges are undefined.

    The amount of padding is dictated by the parameter `prop` this layer is initialized
    with. A proportion is a non-negative float dictating the maximum ratio of the
    original sequence length which may be padded, exclusive. `prop` can be a pair
    ``left, right`` for separate ratios of padding at the beginning and end of a
    sequence, or just one float if the proportions are the same. For example,
    ``prop=0.5`` of a sequence of length ``10`` could result in a sequence of length
    between ``10`` and ``18`` inclusive since each side of the sequence could be padded
    with ``0-4`` elements (``0.5 * 10 = 5`` is an exclusive bound).

    Padding is only applied if this layer is in training mode. If testing,
    ``out, out_lens = in_, in_lens``.

    Parameters
    ----------
    prop : float or tuple
    mode : {'reflect', 'constant', 'replicate'}, optional
        The method with which to pad the input sequence.
    value : float, optional
        The constant with which to pad the sequence if `mode` is set to
        :obj:`'constant'`.

    Attributes
    ----------
    mode : {'reflect', 'replicate', 'constant'}
    prop : tuple
    value : float

    Raises
    ------
    NotImplementedError
        On initialization if `mode` is :obj:`'reflect'` and a value in `prop` exceeds
        ``1.0``. Reflection currently requires the amount of padding does not exceed
        the original sequence length.

    See Also
    --------
    pydrobert.torch.util.pad_variable
        For more details on the different types of padding. Note the default `mode` is
        different between this and the function.
    """

    def __init__(
        self,
        prop: Union[float, Tuple[float, float]],
        mode: str = "reflect",
        value: float = 0.0,
    ):
        super().__init__()
        try:
            prop = (float(prop), float(prop))
        except TypeError:
            prop = tuple(prop)
        if len(prop) != 2:
            raise ValueError(
                f"prop must be a single or pair of floating points, got '{prop}'"
            )
        if prop[0] < 0.0 or prop[1] < 0.0:
            raise ValueError("prop values must be non-negative")
        if mode == "reflect":
            if prop[0] > 1.0 or prop[1] > 1.0:
                raise NotImplementedError(
                    "if 'mode' is 'reflect', values in 'prop' must be <= 1"
                )
        elif mode not in {"constant", "replicate"}:
            raise ValueError(
                "'mode' must be one of 'reflect', 'constant', or 'replicate', got "
                f"'{mode}'"
            )
        self.mode = mode
        self.prop = prop
        self.value = value

    def extra_repr(self) -> str:
        return f"prop={self.prop}, mode={self.mode}, value={self.value}"

    def reset_parameters(self) -> None:
        pass

    def check_input(self, in_: torch.Tensor, in_lens: torch.Tensor) -> None:
        if in_.dim() < 2:
            raise RuntimeError(f"in_ must be at least 2 dimensional")
        if in_lens.dim() != 1 or in_lens.size(0) != in_.size(0):
            raise RuntimeError(
                f"For in_ of shape {in_.shape}, expected in_lens to be of shape "
                f"({in_.size(0)}), got {in_lens.shape}"
            )

    def forward(
        self, in_: torch.Tensor, in_lens: torch.Tensor
    ) -> Tuple[torch.Tensor, torch.Tensor]:
        self.check_input(in_, in_lens)
        if self.training:
            in_lens_ = in_lens.float()
            pad = torch.stack([self.prop[0] * in_lens_, self.prop[1] * in_lens_])
            pad *= torch.rand_like(pad)
            pad = pad.long()
            out_lens = in_lens + pad.sum(0)
            return pad_variable(in_, in_lens, pad, self.mode, self.value), out_lens
        else:
            return in_, in_lens<|MERGE_RESOLUTION|>--- conflicted
+++ resolved
@@ -21,29 +21,18 @@
 """
 
 import abc
-<<<<<<< HEAD
 import math
 from typing import NoReturn, Optional, Sequence, Tuple, Dict
 from attr import astuple
-=======
-from typing import NoReturn, Optional, Sequence, Tuple, Union
->>>>>>> 7abad0db
 
 import torch
 
 from pydrobert.torch.util import (
-<<<<<<< HEAD
     beam_search_advance,
     error_rate,
     optimal_completion,
     polyharmonic_spline,
     ctc_prefix_search_advance,
-=======
-    error_rate,
-    optimal_completion,
-    polyharmonic_spline,
-    pad_variable,
->>>>>>> 7abad0db
 )
 
 __all__ = [
