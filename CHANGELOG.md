# Change log

## HEAD

<<<<<<< HEAD
- Added `binomial_coefficient`, `enumerate_binary_sequences`,
  `enumerate_vocab_sequences`, and
=======
- Added  `FillAfterEndOfSequence`.
- Added `binomial_coefficient` and
>>>>>>> d24782d1
  `enumerate_binary_sequences_with_cardinality`.
- Docstrings updated to hopefully be clearer. Use "Call Parameters" and
  "Returns" sections for pytorch modules.
- readthedocs updated.
- Fixed up formatting of CLI help documentation.
- Data sets can now initialize some of their parameters with the values in
  their associated param containers. For example, `sos` and `eos` are now
  set in `SpectDataSet` by passing an optional `SpectDataParam` instance. The
  old method (by argument) is now deprecated.
- Renamed `DataSetParams` to `DataLoaderParams` and deprecated former naming
  to better mesh with their use in data loaders.
- Moved `pydrobert.torch.util.parse_arpa_lm` to `pydrobert.torch.data`
- `SimpleRandomSamplingWithoutReplacement` has been added as a new
  distribution.
- `EnumerateEstimator`, `ImportanceSamplingEstimator`, and
  `IndependentMetropolisHastingsEstimator` have been added as a new estimators.
- `pydrobert.torch.estimators` has been rewritten from the ground-up, with old
  functionality deprecated. Distribution-related functions have been rewritten
  as `torch.distributions.Distribution` classes implementing a
  `ConditionalStraightThrough` interface and stored in
  `pydrobert.torch.distributions`. The REINFORCE and RELAX estimators now have
  an object-oriented interface subclassing `MonteCarloEstimator` as
  `DirectEstimator` and `RelaxEstimator`, respectively.  The REBAR control
  variate is now distribution-specific and found in `pydrobert.torch.modules`.
- Bug fixes to `OptimalCompletion` and `HardOptimalCompletionDistillationLoss`
  involving batch sizes.
- Refactored code to move modules to `pydrobert.torch.modules` and functions
  to `pydrobert.torch.functional`.
- Deprecated `pydrobert.torch.layers` and `pydrobert.torch.util`.
- Added a number of modules to `pydrobert.torch.modules` to wrap functional
  API. Moved docstrings to modules.
- Fixed a problem with `warp_1d_grid`/`SpecAugment` which made it sensitive
  to the length of other elements in the batch.
- Added compatibility wrappers to avoid warnings across supported pytorch
  versions.
- Refactored code and added tests to support JIT tracing and scripting for most
  functions/modules in pytorch >= 1.8.1.
  before the next release. I'll write up documentation shortly.
- Added `pydrobert.torch.config` to store constants used in the module.
- Removed `setup.py`.
- Deleted conda recipe in prep for [conda-forge](https://conda-forge.org/).
- Compatibility/determinism fixes for 1.5.1.
- Bump minimum PyTorch version to 1.5.1. Actually testing this minimum!
- `version.py` -> `_version.py`.
- A number of modifications and additions related to decoding and language
  models, including:
  - `beam_search_advance` and `random_walk_advance` have been simplified, with much of the end-of-sequence logic punted to their associated modules.
  - Rejigged `SequentialLanguageModel` and `LookupLanguageModel` to be both
    simpler and compatible with decoder interfaces.
  - `ctc_greedy_search` and `ctc_prefix_search_advance` functions have been
    added.
  - `ExtractableSequentialLanguageModel`, `MixableSequentialLanguageModel`,
    `BeamSearch`, `RandomWalk`, and `CTCPrefixSearch` modules have been added.
  - A new documentation page on how to deal with all of that.
- Fixed bug in controller that always compared thresholds against best, not the
  last point that reset the countdown (#55)
- Added `pad_variable` and `RandomShift` (#54)
- Modified `error_rate`, `prefix_error_rates` to actually compute error rates
  when non-default costs are used. Old functionality is now in `edit_distance`
  and `prefix_edit_distances` (#51)
- Fixed bug in how padding is handled in string matching utilities.
- Fixed logic errors in `compute-torch-token-data-dir-error-rates` (#50)
- Modified frame end in `pydrobert.torch.data.transcript_to_token` and added
  some notes on the ambiguity of the conversion.
- Added some more checks and a 'fix' flag to
  `pydrobert.torch.data.validate_spect_data_set`. Entry
  `get-torch-spect-data-dir-info` now has `--fix` flag, too.

## v0.3.0

A considerable amount of refactoring occurred for this build, chiefly to get
rid of Python 2.7 support. While the functionality did not change much for this
version, we have switched from a `pkgutil`-style `pydrobert` namespace to
PEP-420-style namespaces. As a result, *this package is not
backwards-compatible with previous `pydrobert` packages!* Make sure that if any
of the following are installed, they exceed the following version thresholds:

- `pydrobert-param >0.2.0`
- `pydrobert-kaldi >0.5.3`
- `pydrobert-speech >0.1.0`

Miscellaneous other stuff:

- Type hints everywhere
- Shifted python source to `src/`
- Black-formatted remaining source
- Removed `future` dependency
- Shifted most of the configuration to `setup.cfg`, leaving only a shell
  in `setup.py` to remain compatible with Conda builds
- Added `pyproject.toml` for [PEP
  517](https://www.python.org/dev/peps/pep-0517/).
- `tox.ini` for TOX testing
- Switched to AppVeyor for CI
- Added changelog :D<|MERGE_RESOLUTION|>--- conflicted
+++ resolved
@@ -2,13 +2,9 @@
 
 ## HEAD
 
-<<<<<<< HEAD
+- Added  `FillAfterEndOfSequence`.
 - Added `binomial_coefficient`, `enumerate_binary_sequences`,
   `enumerate_vocab_sequences`, and
-=======
-- Added  `FillAfterEndOfSequence`.
-- Added `binomial_coefficient` and
->>>>>>> d24782d1
   `enumerate_binary_sequences_with_cardinality`.
 - Docstrings updated to hopefully be clearer. Use "Call Parameters" and
   "Returns" sections for pytorch modules.
